--- conflicted
+++ resolved
@@ -24,65 +24,15 @@
 
 module.exports = {
     testBasicTypesPropertyGetters: function() {
-<<<<<<< HEAD
-    	var basicTypesValues = [true, 1, 1.1, 1.11, 'string', new Date(1), 'DATA'];
-    	var realm = new Realm({schema: [schemas.BasicTypes]});
-    	var object = null;
-    	realm.write(function() {
-    		object = realm.create('BasicTypesObject', basicTypesValues);
-    	});
-
-    	for (var i = 0; i < schemas.BasicTypes.properties.length; i++) {
-    		var prop = schemas.BasicTypes.properties[i];
-    		if (prop.type == Realm.Types.FLOAT) {
-    			TestCase.assertEqualWithTolerance(object[prop.name], basicTypesValues[i], 0.000001);
-    		}
-    		else if (prop.type == Realm.Types.DATE) {
-    			TestCase.assertEqual(object[prop.name].getTime(), basicTypesValues[i].getTime());
-    		}
-    		else {
-	    		TestCase.assertEqual(object[prop.name], basicTypesValues[i]);
-	    	}
-    	}
-    },
-    testBasicTypesPropertySetters: function() {
-    	var basicTypesValues = [true, 1, 1.1, 1.11, 'string', new Date(1), 'DATA'];
-    	var realm = new Realm({schema: [schemas.BasicTypes]});
-    	var obj = null;
-    	realm.write(function() {
-    		obj = realm.create('BasicTypesObject', basicTypesValues);
-    		obj.boolCol = false; 
-    		obj.intCol = 2; 
-    		obj.floatCol = 2.2;
-    		obj.doubleCol = 2.22;
-    		obj.stringCol = 'STRING';
-    		obj.dateCol = new Date(2); 
-    		obj.dataCol = 'b';
-   		});
-   		TestCase.assertEqual(obj.boolCol, false, 'wrong bool value');
-    	TestCase.assertEqual(obj.intCol, 2, 'wrong int value');
-    	TestCase.assertEqualWithTolerance(obj.floatCol, 2.2, 0.000001, 'wrong float value');
-    	TestCase.assertEqual(obj.doubleCol, 2.22, 'wrong double value');
-    	TestCase.assertEqual(obj.stringCol, 'STRING', 'wrong string value');
-    	TestCase.assertEqual(obj.dateCol.getTime(), 2, 'wrong date value');
-    	TestCase.assertEqual(obj.dataCol, 'b', 'wrong data value');
-    },
-    testLinkTypesPropertyGetters: function() {
-    	var realm = new Realm({schema: [schemas.LinkTypes, schemas.TestObject]});
-    	var obj = null;
-    	realm.write(function() {
-    		obj = realm.create('LinkTypesObject', [[1], null, [[3]]]);
-    	});
-=======
         var basicTypesValues = [true, 1, 1.1, 1.11, 'string', new Date(1), 'DATA'];
-        var realm = new Realm({schema: [BasicTypesObjectSchema]});
+        var realm = new Realm({schema: [schemas.BasicTypes]});
         var object = null;
         realm.write(function() {
             object = realm.create('BasicTypesObject', basicTypesValues);
         });
 
-        for (var i = 0; i < BasicTypesObjectSchema.properties.length; i++) {
-            var prop = BasicTypesObjectSchema.properties[i];
+        for (var i = 0; i < schemas.BasicTypes.properties.length; i++) {
+            var prop = schemas.BasicTypes.properties[i];
             if (prop.type == Realm.Types.FLOAT) {
                 TestCase.assertEqualWithTolerance(object[prop.name], basicTypesValues[i], 0.000001);
             }
@@ -96,7 +46,7 @@
     },
     testBasicTypesPropertySetters: function() {
         var basicTypesValues = [true, 1, 1.1, 1.11, 'string', new Date(1), 'DATA'];
-        var realm = new Realm({schema: [BasicTypesObjectSchema]});
+        var realm = new Realm({schema: [schemas.BasicTypes]});
         var obj = null;
 
         realm.write(function() {
@@ -135,12 +85,11 @@
         TestCase.assertEqual(obj.boolCol, false, 'bool value changed outside transaction');
     },
     testLinkTypesPropertyGetters: function() {
-        var realm = new Realm({schema: [LinkTypesObjectSchema, TestObjectSchema]});
+        var realm = new Realm({schema: [schemas.LinkTypes, schemas.TestObject]});
         var obj = null;
         realm.write(function() {
             obj = realm.create('LinkTypesObject', [[1], null, [[3]]]);
         });
->>>>>>> 9916fe14
 
         var objVal = obj.objectCol;
         TestCase.assertEqual(typeof objVal, 'object');

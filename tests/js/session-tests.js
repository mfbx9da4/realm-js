////////////////////////////////////////////////////////////////////////////
//
// Copyright 2016 Realm Inc.
//
// Licensed under the Apache License, Version 2.0 (the "License");
// you may not use this file except in compliance with the License.
// You may obtain a copy of the License at
//
// http://www.apache.org/licenses/LICENSE-2.0
//
// Unless required by applicable law or agreed to in writing, software
// distributed under the License is distributed on an "AS IS" BASIS,
// WITHOUT WARRANTIES OR CONDITIONS OF ANY KIND, either express or implied.
// See the License for the specific language governing permissions and
// limitations under the License.
//
////////////////////////////////////////////////////////////////////////////

/* eslint-env es6, node */

'use strict';

/* global REALM_MODULE_PATH */

// Run these tests with the `DEBUG=tests:session` environment variable set to get the stdout of sub-processes.

const debug = require('debug')('tests:session');
const Realm = require('realm');

const TestCase = require('./asserts');
const Utils = require('./test-utils');
let schemas = require('./schemas');

const isNodeProcess = typeof process === 'object' && process + '' === '[object process]';
const isElectronProcess = typeof process === 'object' && process.versions && process.versions.electron;

const platformSupported = isNodeProcess && !isElectronProcess;

const require_method = require;
function node_require(module) {
    return require_method(module);
}

let tmp;
let fs;
let execFile;
let path;
let URL;
if (isNodeProcess) {
    tmp = node_require('tmp');
    fs = node_require('fs');
    execFile = node_require('child_process').execFile;
    tmp.setGracefulCleanup();
    path = node_require("path");
    URL = node_require('url').URL;
}

function copyFileToTempDir(filename) {
    let tmpDir = tmp.dirSync();
    let content = fs.readFileSync(filename);
    let tmpFile = tmp.fileSync({ dir: tmpDir.name });
    fs.appendFileSync(tmpFile.fd, content);
    return tmpFile.name;
}

function runOutOfProcess() {
    const args = Array.prototype.slice.call(arguments);
    let tmpDir = tmp.dirSync();
    debug(`runOutOfProcess : ${args.join(' ')}`);
    return new Promise((resolve, reject) => {
        try {
            execFile(process.execPath, args, { cwd: tmpDir.name }, (error, stdout, stderr) => {
                if (error) {
                    console.error("runOutOfProcess failed\n", error, stdout, stderr);
                    reject(new Error(`Running ${args[0]} failed. error: ${error}`));
                    return;
                }

                debug('runOutOfProcess success\n' + stdout);
                resolve();
            });
        }
        catch (e) {
            reject(e);
        }
    });
}

function waitForConnectionState(session, state) {
    return new Promise((resolve, reject) => {
        let callback = (newState) => {
            if (newState === state) {
                session.removeConnectionNotification(callback);
                resolve();
            }
        };
        session.addConnectionNotification(callback);
        callback(session.connectionState);
        setTimeout(() => { reject('Connection state notification timed out'); }, 10000);
    });
}

function unexpectedError(e) {
    function printObject(o) {
        var out = '';
        for (var p in o) {
            out += p + ': ' + o[p] + '\n';
        }
        return out;
    }

    return `Failed with unexpected error ${e}: ${printObject(e)}`;
}

module.exports = {
    testLocalRealmHasNoSession() {
        let realm = new Realm();
        TestCase.assertNull(realm.syncSession);
    },

    testCustomHTTPHeaders() {
        return Realm.Sync.User.login('http://127.0.0.1:9080', Realm.Sync.Credentials.anonymous()).then(user => {
            let config = {
                sync: {
                    user,
                    url: `realm://127.0.0.1:9080/~/${Utils.uuid()}`,
                    fullSynchronization: true,
                    custom_http_headers: {
                        'X-Foo': 'Bar'
                    }
                },
                schema: [{ name: 'Dog', properties: { name: 'string' } }],
            };
            return Realm.open(config).then(realm => {
                  TestCase.assertDefined(realm.syncSession.config.custom_http_headers);
                  TestCase.assertEqual(realm.syncSession.config.custom_http_headers['X-Foo'], 'Bar');
            });
        });
    },

    testProperties() {
        return Realm.Sync.User.login('http://127.0.0.1:9080', Realm.Sync.Credentials.anonymous()).then(user => {
            let postTokenRefreshChecks;
            const gotToken = new Promise((resolve, reject) => {
                postTokenRefreshChecks = (sender) => {
                    try {
                        TestCase.assertEqual(sender.url, `realm://127.0.0.1:9080/${user.identity}/myrealm`);
                        resolve();
                    }
                    catch (e) {
                        reject(e)
                    }
                }
            });

            // Tell refreshAccessToken to call our error handler after successfully getting a token
            postTokenRefreshChecks._notifyOnAccessTokenRefreshed = true;

            const config = user.createConfiguration({ sync: { url: 'realm://127.0.0.1:9080/~/myrealm', error: postTokenRefreshChecks, fullSynchronization: true } });
            const realm = new Realm(config);
            const session = realm.syncSession;
            TestCase.assertInstanceOf(session, Realm.Sync.Session);
            TestCase.assertEqual(session.user.identity, user.identity);
            TestCase.assertEqual(session.config.url, config.sync.url);
            TestCase.assertEqual(session.config.user.identity, config.sync.user.identity);
            TestCase.assertUndefined(session.url);
            TestCase.assertEqual(session.state, 'active');
            return gotToken;
        });
    },

    testRealmOpen() {
        if (!platformSupported) {
            return;
        }

        const username = Utils.uuid();
        const realmName = Utils.uuid();
        const expectedObjectsCount = 3;

        let user, config;

        const credentials = Realm.Sync.Credentials.nickname(username);
        return runOutOfProcess(__dirname + '/download-api-helper.js', username, realmName, REALM_MODULE_PATH)
            .then(() => Realm.Sync.User.login('http://127.0.0.1:9080', credentials))
            .then(u => {
                user = u;

                config = {
                    sync: { user, url: `realm://127.0.0.1:9080/~/${realmName}`, fullSynchronization: true },
                    schema: [{ name: 'Dog', properties: { name: 'string' } }],
                };

                return Realm.open(config)
            }).then(realm => {
                let actualObjectsCount = realm.objects('Dog').length;
                TestCase.assertEqual(actualObjectsCount, expectedObjectsCount, "Synced realm does not contain the expected objects count");

                const session = realm.syncSession;
                TestCase.assertInstanceOf(session, Realm.Sync.Session);
                TestCase.assertEqual(session.user.identity, user.identity);
                TestCase.assertEqual(session.config.url, config.sync.url);
                TestCase.assertEqual(session.config.user.identity, config.sync.user.identity);
                TestCase.assertEqual(session.state, 'active');
            });
    },

    testRealmOpenWithExistingLocalRealm() {
        if (!platformSupported) {
            return;
        }

        const username = Utils.uuid();
        const realmName = Utils.uuid();
        const expectedObjectsCount = 3;

        let user, config;
        const credentials = Realm.Sync.Credentials.nickname(username);
        return runOutOfProcess(__dirname + '/download-api-helper.js', username, realmName, REALM_MODULE_PATH)
            .then(() => Realm.Sync.User.login('http://127.0.0.1:9080', credentials))
            .then(u => {
                user = u;
                config = {
                    sync: { user, url: `realm://127.0.0.1:9080/~/${realmName}`, fullSynchronization: true },
                    schema: [{ name: 'Dog', properties: { name: 'string' } }],
                    schemaVersion: 1,
                };

                // Open the Realm with a schema version of 1, then immediately close it.
                // This verifies that Realm.open doesn't hit issues when the schema version
                // of an existing, local Realm is different than the one passed in the configuration.
                let realm = new Realm(config);
                realm.close();

                config.schemaVersion = 2;
                return Realm.open(config)
            }).then(realm => {
                let actualObjectsCount = realm.objects('Dog').length;
                TestCase.assertEqual(actualObjectsCount, expectedObjectsCount, "Synced realm does not contain the expected objects count");

                const session = realm.syncSession;
                TestCase.assertInstanceOf(session, Realm.Sync.Session);
                TestCase.assertEqual(session.user.identity, user.identity);
                TestCase.assertEqual(session.config.url, config.sync.url);
                TestCase.assertEqual(session.config.user.identity, config.sync.user.identity);
                TestCase.assertEqual(session.state, 'active');
            });
    },

    testRealmOpenAsync() {
        if (!platformSupported) {
            return;
        }

        const username = Utils.uuid();
        const realmName = Utils.uuid();
        const expectedObjectsCount = 3;

        const credentials = Realm.Sync.Credentials.nickname(username);
        return runOutOfProcess(__dirname + '/download-api-helper.js', username, realmName, REALM_MODULE_PATH)
            .then(() => Realm.Sync.User.login('http://127.0.0.1:9080', credentials))
            .then(user => {
                let config = {
                    sync: { user, url: `realm://127.0.0.1:9080/~/${realmName}`, fullSynchronization: true },
                    schema: [{ name: 'Dog', properties: { name: 'string' } }],
                };
                return new Promise((resolve, reject) => {
                    Realm.openAsync(config, (error, realm) => {
                        try {
                            if (error) {
                                reject(error);
                            }

                            let actualObjectsCount = realm.objects('Dog').length;
                            TestCase.assertEqual(actualObjectsCount, expectedObjectsCount, "Synced realm does not contain the expected objects count");

                            setTimeout(() => {
                                try {
                                    const session = realm.syncSession;
                                    TestCase.assertInstanceOf(session, Realm.Sync.Session);
                                    TestCase.assertEqual(session.user.identity, user.identity);
                                    TestCase.assertEqual(session.config.url, config.sync.url);
                                    TestCase.assertEqual(session.config.user.identity, config.sync.user.identity);
                                    TestCase.assertEqual(session.state, 'active');
                                    resolve();
                                } catch (e) {
                                    reject(e);
                                }
                            }, 50);
                        }
                        catch (e) {
                            reject(e);
                        }
                    });
                });
            });
    },

    testRealmOpenAsyncNoSchema() {
        if (!platformSupported) {
            return;
        }

        const username = Utils.uuid();
        const realmName = Utils.uuid();
        const expectedObjectsCount = 3;

        const credentials = Realm.Sync.Credentials.nickname(username);
        return runOutOfProcess(__dirname + '/download-api-helper.js', username, realmName, REALM_MODULE_PATH)
            .then(() => Realm.Sync.User.login('http://127.0.0.1:9080', credentials))
            .then(user => {
                let config = {
                    sync: { user, url: `realm://127.0.0.1:9080/~/${realmName}`, fullSynchronization: true }
                };
                return new Promise((resolve, reject) => {
                    Realm.openAsync(config, (error, realm) => {
                        if (error) {
                            reject(error);
                            return;
                        }
                        try {
                            let actualObjectsCount = realm.objects('Dog').length;
                            TestCase.assertEqual(actualObjectsCount, expectedObjectsCount, "Synced realm does not contain the expected objects count");

                            let firstDog = realm.objects('Dog')[0];
                            TestCase.assertTrue(({}).hasOwnProperty.call(Object.getPrototypeOf(firstDog), 'name'), "Synced realm does not have an inffered schema");
                            TestCase.assertTrue(firstDog.name, "Synced realm object's property should have a value");
                            TestCase.assertTrue(firstDog.name.indexOf('Lassy') !== -1, "Synced realm object's property should contain the actual written value");

                            const session = realm.syncSession;
                            TestCase.assertInstanceOf(session, Realm.Sync.Session);
                            TestCase.assertEqual(session.user.identity, user.identity);
                            TestCase.assertEqual(session.config.url, config.sync.url);
                            TestCase.assertEqual(session.config.user.identity, config.sync.user.identity);
                            TestCase.assertEqual(session.state, 'active');
                            resolve();
                        }
                        catch (e) {
                            reject(e);
                        }
                    });
                });
            });
    },

    testRealmOpenLocalRealm() {
        const username = Utils.uuid();
        const expectedObjectsCount = 3;

        const accessTokenRefreshed = this;
        let successCounter = 0;

        let config = {
            schema: [{ name: 'Dog', properties: { name: 'string' } }],
        };

        return Realm.open(config).then(realm => {
            realm.write(() => {
                for (let i = 1; i <= 3; i++) {
                    realm.create('Dog', { name: `Lassy ${i}` });
                }
            });

            let actualObjectsCount = realm.objects('Dog').length;
            TestCase.assertEqual(actualObjectsCount, expectedObjectsCount, "Local realm does not contain the expected objects count");
        });
    },

    testRealmOpenAsyncLocalRealm() {
        const username = Utils.uuid();
        const expectedObjectsCount = 3;


        return new Promise((resolve, reject) => {
            const accessTokenRefreshed = this;
            let successCounter = 0;

            let config = {
                schema: [{ name: 'Dog', properties: { name: 'string' } }],
            };

            Realm.openAsync(config, (error, realm) => {
                try {
                    if (error) {
                        reject(error);
                    }

                    realm.write(() => {
                        for (let i = 1; i <= 3; i++) {
                            realm.create('Dog', { name: `Lassy ${i}` });
                        }
                    });

                    let actualObjectsCount = realm.objects('Dog').length;
                    TestCase.assertEqual(actualObjectsCount, expectedObjectsCount, "Local realm does not contain the expected objects count");
                    resolve();
                }
                catch (e) {
                    reject(e);
                }
            });
        });
    },

    testErrorHandling() {
        return Realm.Sync.User.login('http://127.0.0.1:9080', Realm.Sync.Credentials.anonymous()).then(user => {
            return new Promise((resolve, _reject) => {
                const config = user.createConfiguration({ sync: { url: 'realm://127.0.0.1:9080/~/myrealm' } });
                config.sync.error = (sender, error) => {
                    try {
                        TestCase.assertEqual(error.message, 'simulated error');
                        TestCase.assertEqual(error.code, 123);
                        resolve();
                    }
                    catch (e) {
                        _reject(e);
                    }
                };
                const realm = new Realm(config);
                const session = realm.syncSession;

                TestCase.assertEqual(session.config.error, config.sync.error);
                session._simulateError(123, 'simulated error');
            });
        });
    },

    testListNestedSync() {
        if (!platformSupported) {
            return;
        }

        const username = Utils.uuid();
        const realmName = Utils.uuid();

        const credentials = Realm.Sync.Credentials.nickname(username);
        return runOutOfProcess(__dirname + '/nested-list-helper.js', __dirname + '/schemas.js', username, realmName, REALM_MODULE_PATH)
            .then(() => Realm.Sync.User.login('http://127.0.0.1:9080', credentials))
            .then(user => {
                let config = {
                    schema: [schemas.ParentObject, schemas.NameObject],
                    sync: { user, url: `realm://127.0.0.1:9080/~/${realmName}`, fullSynchronization: true }
                };
                return Realm.open(config)
            }).then(realm => {
                let objects = realm.objects('ParentObject');

                let json = JSON.stringify(objects);
                TestCase.assertEqual(json, '{"0":{"id":1,"name":{"0":{"family":"Larsen","given":{"0":"Hans","1":"Jørgen"},"prefix":{}},"1":{"family":"Hansen","given":{"0":"Ib"},"prefix":{}}}},"1":{"id":2,"name":{"0":{"family":"Petersen","given":{"0":"Gurli","1":"Margrete"},"prefix":{}}}}}');
                TestCase.assertEqual(objects.length, 2);
                TestCase.assertEqual(objects[0].name.length, 2);
                TestCase.assertEqual(objects[0].name[0].given.length, 2);
                TestCase.assertEqual(objects[0].name[0].prefix.length, 0);
                TestCase.assertEqual(objects[0].name[0].given[0], 'Hans');
                TestCase.assertEqual(objects[0].name[0].given[1], 'Jørgen')
                TestCase.assertEqual(objects[0].name[1].given.length, 1);
                TestCase.assertEqual(objects[0].name[1].given[0], 'Ib');
                TestCase.assertEqual(objects[0].name[1].prefix.length, 0);

                TestCase.assertEqual(objects[1].name.length, 1);
                TestCase.assertEqual(objects[1].name[0].given.length, 2);
                TestCase.assertEqual(objects[1].name[0].prefix.length, 0);
                TestCase.assertEqual(objects[1].name[0].given[0], 'Gurli');
                TestCase.assertEqual(objects[1].name[0].given[1], 'Margrete');
            });
    },

<<<<<<< HEAD
=======
    testIncompatibleSyncedRealmOpen() {
        let realm = "sync-v1.realm";
        if (isElectronProcess) {
            return;
        }
        if (isNodeProcess) {
            realm = copyFileToTempDir(path.join(process.cwd(), "data", realm));
        }
        else {
            //copy the bundled RN realm files for the test
            Realm.copyBundledRealmFiles();
        }

        return Realm.Sync.User.login('http://127.0.0.1:9080', Realm.Sync.Credentials.anonymous())
            .then(user => {
                const config = {
                    path: realm,
                    sync: {
                        user,
                        error : err => console.log(err),
                        url: 'realm://127.0.0.1:9080/~/sync-v1',
                        fullSynchronization: true,
                    }
                };
                return Realm.open(config)
            })
            .then(realm => { throw new Error("Should fail with IncompatibleSyncedRealmError") })
            .catch(e => {
                if (e.name === "IncompatibleSyncedRealmError") {
                    const backupRealm = new Realm(e.configuration);
                    TestCase.assertEqual(backupRealm.objects('Dog').length, 3);
                    return;
                }
                throw new Error(unexpectedError(e));
            });
    },

    testIncompatibleSyncedRealmOpenAsync() {
        let realm = "sync-v1.realm";
        if (isElectronProcess) {
            return;
        }
        if (isNodeProcess) {
            realm = copyFileToTempDir(path.join(process.cwd(), "data", realm));
        }
        else {
            //copy the bundled RN realm files for the test
            Realm.copyBundledRealmFiles();
        }

        return Realm.Sync.User.login('http://127.0.0.1:9080', Realm.Sync.Credentials.anonymous()).then(user => {
            return new Promise((resolve, _reject) => {
                const config = {
                    path: realm,
                    sync: {
                        user,
                        error : err => console.log(err),
                        url: 'realm://127.0.0.1:9080/~/sync-v1',
                        fullSynchronization: true,
                    }
                };

                Realm.openAsync(config, (error, realm) => {
                    if (!error) {
                        _reject("Should fail with IncompatibleSyncedRealmError");
                        return;
                    }

                    if (error.name === "IncompatibleSyncedRealmError") {
                        const backupRealm = new Realm(error.configuration);
                        TestCase.assertEqual(backupRealm.objects('Dog').length, 3);
                        resolve();
                        return;
                    }

                    _reject(unexpectedError(error));
                });
            });
        });
    },

    testIncompatibleSyncedRealmConsructor() {
        let realm = "sync-v1.realm";
        if (isElectronProcess) {
            return;
        }
        if (isNodeProcess) {
            realm = copyFileToTempDir(path.join(process.cwd(), "data", realm));
        }
        else {
            //copy the bundled RN realm files for the test
            Realm.copyBundledRealmFiles();
        }

        return Realm.Sync.User.login('http://127.0.0.1:9080', Realm.Sync.Credentials.anonymous()).then(user => {
            return new Promise((resolve, _reject) => {
                    const config = {
                        path: realm,
                        sync: {
                            user,
                            error : err => console.log(err),
                            url: 'realm://127.0.0.1:9080/~/sync-v1'
                        }
                    };

                    try {
                        const realm = new Realm(config);
                        _reject("Should fail with IncompatibleSyncedRealmError");
                    }
                    catch (e) {
                        if (e.name === "IncompatibleSyncedRealmError") {
                            const backupRealm = new Realm(e.configuration);
                            TestCase.assertEqual(backupRealm.objects('Dog').length, 3);
                            resolve();
                            return;
                        }

                        _reject(unexpectedError(e));
                    }
            });
        });
    },

    testProgressNotificationsForRealmConstructor() {
        if (!platformSupported) {
            return;
        }

        const username = Utils.uuid();
        const realmName = Utils.uuid();
        const credentials = Realm.Sync.Credentials.nickname(username);

        return runOutOfProcess(__dirname + '/download-api-helper.js', username, realmName, REALM_MODULE_PATH)
            .then(() => Realm.Sync.User.login('http://127.0.0.1:9080',  credentials))
            .then(user => {
                let config = {
                    sync: {
                        user,
                        url: `realm://127.0.0.1:9080/~/${realmName}`
                    },
                    schema: [{ name: 'Dog', properties: { name: 'string' } }],
                };

                return Realm.open(config).then((realm) => {
                    return new Promise((resolve, reject) => {
                        realm.syncSession.addProgressNotification('download', 'reportIndefinitely', (transferred, transferable) => {
                            if (transferred === transferable) {
                                resolve();
                            }
                        });
                        setTimeout(function() {
                            reject("Progress Notifications API failed to call progress callback for Realm constructor");
                        }, 5000);
                    });
                });
            });
    },

>>>>>>> cc0b6200
    testProgressNotificationsUnregisterForRealmConstructor() {
        if (!platformSupported) {
            return;
        }

        const username = Utils.uuid();
        const realmName = Utils.uuid();

        const credentials = Realm.Sync.Credentials.nickname(username);
        return runOutOfProcess(__dirname + '/download-api-helper.js', username, realmName, REALM_MODULE_PATH)
            .then(() => Realm.Sync.User.login('http://127.0.0.1:9080', credentials))
            .then(user => {
                let config = {
                    sync: {
                        user,
                        url: `realm://127.0.0.1:9080/~/${realmName}`
                    },
                    schema: [{ name: 'Dog', properties: { name: 'string' } }],
                };

                let realm = new Realm(config);
                let unregisterFunc;

                let writeDataFunc = () => {
                    realm.write(() => {
                        for (let i = 1; i <= 3; i++) {
                            realm.create('Dog', { name: `Lassy ${i}` });
                        }
                    });
                }

                return new Promise((resolve, reject) => {
                    let syncFinished = false;
                    let failOnCall = false;
                    const progressCallback = (transferred, total) => {
                        if (failOnCall) {
                            reject(new Error("Progress callback should not be called after removeProgressNotification"));
                        }

                        syncFinished = transferred === total;

                        //unregister and write some new data.
                        if (syncFinished) {
                            failOnCall = true;
                            unregisterFunc();

                            //use second callback to wait for sync finished
                            realm.syncSession.addProgressNotification('upload', 'reportIndefinitely', (transferred, transferable) => {
                                if (transferred === transferable) {
                                    resolve();
                                }
                            });
                            writeDataFunc();
                        }
                    };

                    realm.syncSession.addProgressNotification('upload', 'reportIndefinitely', progressCallback);

                    unregisterFunc = () => {
                        realm.syncSession.removeProgressNotification(progressCallback);
                    };

                    writeDataFunc();
                });
            });
    },

    testProgressNotificationsForRealmOpen() {
        if (!platformSupported) {
            return;
        }

        const username = Utils.uuid();
        const realmName = Utils.uuid();
        let progressCalled = false;

        const credentials = Realm.Sync.Credentials.nickname(username);
        return runOutOfProcess(__dirname + '/download-api-helper.js', username, realmName, REALM_MODULE_PATH)
            .then(() => Realm.Sync.User.login('http://127.0.0.1:9080', credentials))
            .then(user => {
                let config = {
                    sync: {
                        user,
                        url: `realm://127.0.0.1:9080/~/${realmName}`
                    },
                    schema: [{ name: 'Dog', properties: { name: 'string' } }],
                };

                return Promise.race([
                    Realm.open(config).progress((transferred, total) => { progressCalled = true; }),
                    new Promise((_, reject) => setTimeout(() => reject("Progress Notifications API failed to call progress callback for Realm constructor"), 5000))
                ]);
            }).then(() => TestCase.assertTrue(progressCalled));
    },

    testProgressNotificationsForRealmOpenAsync() {
        if (!platformSupported) {
            return;
        }

        const username = Utils.uuid();
        const realmName = Utils.uuid();

        const credentials = Realm.Sync.Credentials.nickname(username);
        return runOutOfProcess(__dirname + '/download-api-helper.js', username, realmName, REALM_MODULE_PATH)
            .then(() => Realm.Sync.User.login('http://127.0.0.1:9080', credentials))
            .then(user => {
                return new Promise((resolve, reject) => {
                    let config = {
                        sync: {
                            user,
                            url: `realm://127.0.0.1:9080/~/${realmName}`
                        },
                        schema: [{ name: 'Dog', properties: { name: 'string' } }],
                    };

                    let progressCalled = false;

                    Realm.openAsync(config,
                        (error, realm) => {
                            if (error) {
                                reject(error);
                                return;
                            }

                            TestCase.assertTrue(progressCalled);
                            resolve();
                        },
                        (transferred, total) => {
                            progressCalled = true;
                        });

                    setTimeout(function() {
                        reject("Progress Notifications API failed to call progress callback for Realm constructor");
                    }, 5000);
                });
            });
    },

    testDisableUrlCheck() {
        const username = Utils.uuid();
        const credentials = Realm.Sync.Credentials.nickname(username);
        return Realm.Sync.User.login('http://127.0.0.1:9080', credentials).then(user => {
            let config = {
                sync: {
                    user: user,
                    url: `realm://127.0.0.1:9080/default/__partial/`,
                    _disableQueryBasedSyncUrlChecks: true,
                    fullSynchronization: false,
                    error: () => {},
                },
                schema: [ { name: 'Dog', properties: { name: 'string' } } ]
            };
            const realm = new Realm(config);
            TestCase.assertFalse(realm.isClosed);
            realm.close();
        });
    },

    testPartialUrlCheck() {
        const username = Utils.uuid();
        const credentials = Realm.Sync.Credentials.nickname(username);
        return Realm.Sync.User.login('http://127.0.0.1:9080', credentials).then(user => {
            let config = {
                sync: {
                    user: user,
                    url: `realm://127.0.0.1:9080/default/__partial/`,  // <--- not allowed URL
                    fullSynchronization: false,
                }
            };
            TestCase.assertThrows(() => new Realm(config));
        });
    },

    async testCustomPartialSyncIdentifier() {
        const username = Utils.uuid();
        const credentials = Realm.Sync.Credentials.nickname(username, true);
        const user = await Realm.Sync.User.login('http://127.0.0.1:9080', credentials);
        const customRealm = await Realm.open({
            schema: [ { name: 'Dog', properties: { name: 'string' } } ],
            sync: {
                user: user,
                url: 'realm://127.0.0.1:9080/default',
                fullSynchronization: false,
                customQueryBasedSyncIdentifier: "foo/bar",
            }
        });

        // Ensure that the custom partial sync identifier was picked up and appended to the url
        TestCase.assertTrue(customRealm.path.endsWith(encodeURIComponent("default/__partial/foo/bar")));
        customRealm.close();

        const basicRealm = await Realm.open({
            schema: [ { name: 'Dog', properties: { name: 'string' } } ],
            sync: {
                user,
                url: 'realm://127.0.0.1:9080/default',
                fullSynchronization: false,
            }
        });

        // Sanity check - when there's no custom identifier, it should not end in /foo/bar
        TestCase.assertFalse(basicRealm.path.endsWith(encodeURIComponent("default/__partial/foo/bar")));
        basicRealm.close();
    },

    testSubscribeInFullRealm() {
        const username = Utils.uuid();
        const credentials = Realm.Sync.Credentials.nickname(username);
        return Realm.Sync.User.login('http://127.0.0.1:9080', credentials).then(user => {
            let config = {
                sync: {
                    user: user,
                    url: 'realm://127.0.0.1:9080/~/default',
                    fullSynchronization: true, // <---- calling subscribe should fail
                    error: (session, error) => console.log(error)
                },
                schema: [{ name: 'Dog', properties: { name: 'string' } }]
            };

            Realm.deleteFile(config);
            const realm = new Realm(config);
            TestCase.assertEqual(realm.objects('Dog').length, 0);
            TestCase.assertThrows(() => realm.objects('Dog').filtered("name == 'Lassy 1'").subscribe());
            realm.close();
        });
    },

    testInvalidArugmentsToAutomaticSyncConfiguration() {
        TestCase.assertThrows(() => Realm.automaticSyncConfiguration('foo', 'bar')); // too many arguments
    },

    async testPartialSync() {
        if (!platformSupported) {
            return;
        }

        const username = Utils.uuid();
        const path = `/~/testPartialSync`;
        const credentials = Realm.Sync.Credentials.nickname(username, true);
        await runOutOfProcess(__dirname + '/partial-sync-api-helper.js', username, REALM_MODULE_PATH, path)
        const user = await Realm.Sync.User.login('http://127.0.0.1:9080', credentials);

        let config = Realm.Sync.User.current.createConfiguration({sync: {url: `realm://127.0.0.1:9080${path}`}});
        config.schema = [{ name: 'Dog', properties: { name: 'string' } }];
        const realm = await Realm.open(config);

        const session = realm.syncSession;
        TestCase.assertInstanceOf(session, Realm.Sync.Session);
        TestCase.assertEqual(session.user.identity, user.identity);
        TestCase.assertEqual(session.state, 'active');

        TestCase.assertEqual(realm.objects('Dog').length, 0);
        const results1 = realm.objects('Dog').filtered("name == 'Lassy 1'");
        const results2 = realm.objects('Dog').filtered("name == 'Lassy 2'");

        const subscription1 = results1.subscribe();
        TestCase.assertEqual(subscription1.state, Realm.Sync.SubscriptionState.Creating);

        const subscription2 = results2.subscribe('foobar');
        TestCase.assertEqual(subscription2.state, Realm.Sync.SubscriptionState.Creating);

        const waitForSubscription = (results, subscription, subName, dogName) => {
            return new Promise((resolve, reject) => {
                subscription.addListener((subscription, state) => {
                    if (state !== Realm.Sync.SubscriptionState.Complete) {
                        return;
                    }
                    try {
                        subscription.removeAllListeners();
                        results.addListener((collection, changeset) => {
                            TestCase.assertEqual(collection.length, 1);
                            TestCase.assertEqual(collection[0].name, dogName);
                            results.removeAllListeners();
                            TestCase.assertEqual(subscription.name, subName);
                            resolve();
                        });
                    }
                    catch (e) {
                        reject(e);
                    }
                });
            });
        };
        await waitForSubscription(results1, subscription1, undefined, 'Lassy 1');
        await waitForSubscription(results2, subscription2, 'foobar', 'Lassy 2');

        let listOfSubscriptions = realm.subscriptions();
        TestCase.assertEqual(listOfSubscriptions.length, 2 + 5); // 2 = the two subscriptions, 5 = the permissions classes
        TestCase.assertEqual(listOfSubscriptions[0]['name'], '[Dog] name == "Lassy 1"'); // the query is the default name; notice the trailing whitespace!
        TestCase.assertEqual(listOfSubscriptions[0]['query'], 'name == "Lassy 1"'); // notice the trailing whitespace!
        TestCase.assertEqual(listOfSubscriptions[0]['objectType'], 'Dog');
        TestCase.assertEqual(listOfSubscriptions[1]['name'], 'foobar');
        TestCase.assertEqual(listOfSubscriptions[1]['query'], 'name == "Lassy 2"'); // notice the trailing whitespace!
        TestCase.assertEqual(listOfSubscriptions[1]['objectType'], 'Dog');

        listOfSubscriptions = realm.subscriptions('*bar');
        TestCase.assertEqual(listOfSubscriptions.length, 1);

        listOfSubscriptions = realm.subscriptions('RABOOF');
        TestCase.assertEqual(listOfSubscriptions.length, 0);

        subscription1.unsubscribe();
        realm.unsubscribe('foobar');

        await new Promise(resolve => {
            realm.objects('__ResultSets').addListener((subscriptions) => {
                if (subscriptions.length === 5) {
                    resolve();
                }
            });
        });

        TestCase.assertEqual(realm.subscriptions().length, 5); // the 5 permissions classes
    },

    testPartialSyncWithDynamicSchema() {
        if (!platformSupported) {
            return;
        }
        const username = Utils.uuid();
        const credentials = Realm.Sync.Credentials.nickname(username);
        let user;
        return Realm.Sync.User.login('http://127.0.0.1:9080', credentials).then(u => {
            user = u;
            let config = {
                sync: {
                    user: user,
                    url: 'realm://127.0.0.1:9080/~/dynamicSchema',
                    fullSynchronization: false,
                    error: (session, error) => console.log(error)
                }
            };
            return Realm.open(config);
        }).then(realm => {
            // Dog type shouldn't exist in the schema yet
            TestCase.assertThrows(() => realm.objects('Dog'));
            return new Promise(resolve => {
                realm.addListener('schema', () => {
                    if (realm.schema.find(s => s.name === 'Dog')) {
                        setTimeout(() => resolve(realm), 0);
                        realm.removeAllListeners();
                    }
                });
                runOutOfProcess(__dirname + '/partial-sync-api-helper.js', username, REALM_MODULE_PATH, '/~/dynamicSchema');
            });
        }).then(realm => {
            // Should now have Dog type in the schema, but no objects
            TestCase.assertEqual(0, realm.objects('Dog').length);
            return new Promise(resolve => {
                realm.objects('Dog').subscribe().addListener((subscription, state) => {
                    if (state === Realm.Sync.SubscriptionState.Complete) {
                        subscription.removeAllListeners();
                        resolve(realm);
                    }
                });
            });
        }).then(realm => {
            // Should now have objects
            TestCase.assertEqual(3, realm.objects('Dog').length);
        });
    },

<<<<<<< HEAD
    // testRoleClassWithPartialSyncCanCoexistWithPermissionsClass() {
    //     if (!isNodeProcess) {
    //         return;
    //     }

    //     const username = Utils.uuid();
    //     const credentials = Realm.Sync.Credentials.nickname(username);
    //     return Realm.Sync.User.login('http://127.0.0.1:9080', credentials).then(user => {
    //         let config = {
    //             schema: [{name: 'Role', properties: {name: 'string'}}],
    //             sync: {
    //                 user: user,
    //                 url: 'realm://127.0.0.1:9080/~/roleClass',
    //                 fullSynchronization: false,
    //                 error: (session, error) => console.log(error)
    //             }
    //         };
    //         return Realm.open(config);
    //     }).then(realm => {
    //         // verify that these don't throw
    //         realm.objects('Role');
    //         realm.objects('__Role');
    //     });
    // },
=======
    testRoleClassWithPartialSyncCanCoexistWithPermissionsClass() {
        if (!platformSupported) {
            return;
        }

        const username = Utils.uuid();
        const credentials = Realm.Sync.Credentials.nickname(username);
        return Realm.Sync.User.login('http://127.0.0.1:9080', credentials).then(user => {
            let config = {
                schema: [{name: 'Role', properties: {name: 'string'}}],
                sync: {
                    user: user,
                    url: 'realm://127.0.0.1:9080/~/roleClass',
                    fullSynchronization: false,
                    error: (session, error) => console.log(error)
                }
            };
            return Realm.open(config);
        }).then(realm => {
            // verify that these don't throw
            realm.objects('Role');
            realm.objects('__Role');
        });
    },
>>>>>>> cc0b6200

    testClientReset() {
        // FIXME: try to enable for React Native
        if (!platformSupported) {
            return;
        }

        return Realm.Sync.User.login('http://127.0.0.1:9080', Realm.Sync.Credentials.anonymous()).then(user => {
            return new Promise((resolve, _reject) => {
                var realm;
                const config = user.createConfiguration({ sync: { url: 'realm://127.0.0.1:9080/~/myrealm' } });
                config.sync.clientResyncMode = 'manual';
                config.sync.error = (sender, error) => {
                    try {
                        TestCase.assertEqual(error.name, 'ClientReset');
                        TestCase.assertDefined(error.config);
                        TestCase.assertNotEqual(error.config.path, '');
                        const path = realm.path;
                        realm.close();
                        Realm.Sync.initiateClientReset(path);
                        // open Realm with error.config, and copy required objects a Realm at `path`
                        resolve();
                    }
                    catch (e) {
                        _reject(e);
                    }
                };
                realm = new Realm(config);
                const session = realm.syncSession;

                TestCase.assertEqual(session.config.error, config.sync.error);
                session._simulateError(211, 'ClientReset'); // 211 -> divering histories
            });
        });
    },

    testClientResyncMode() {
        TestCase.assertEqual(Realm.Sync.ClientResyncMode.Discard, 'discard');
        TestCase.assertEqual(Realm.Sync.ClientResyncMode.Manual, 'manual');
        TestCase.assertEqual(Realm.Sync.ClientResyncMode.Recover, 'recover');
    },

    testClientResyncIncorrectMode() {
        // FIXME: try to enable for React Native
        if (!platformSupported) {
            return;
        }

        return Realm.Sync.User.login('http://127.0.0.1:9080', Realm.Sync.Credentials.anonymous()).then(user => {
            return new Promise((resolve, reject) => {
                var realm;
                const config = user.createConfiguration({ sync: { url: 'realm://127.0.0.1:9080/~/myrealm' } });
                config.sync.clientResyncMode = 'foobar'; // incorrect mode
                try {
                    new Realm(config);
                    reject('Should have failed if incorrect resync mode.');
                }
                catch (e) {
                    resolve();
                }
            });
        });
    },

    testClientResyncIncorrectModeForQueryBasedSync() {
        // FIXME: try to enable for React Native
        if (!platformSupported) {
            return;
        }

        return Realm.Sync.User.login('http://127.0.0.1:9080', Realm.Sync.Credentials.anonymous()).then(user => {
            return new Promise((resolve, reject) => {
                var realm;
                let config = {
                    sync: {
                        user: user,
                        url: 'realm://127.0.0.1:9080/~/dynamicSchema',
                        fullSynchronization: false,
                        clientResyncMode: 'recover'
                    }
                };
                try {
                    new Realm(config);
                    reject('Should have failed if incorrect resync mode.');
                }
                catch (e) {
                    resolve();
                }
            });
        });
    },

    async testClientResyncDiscard() {
        // FIXME: try to enable for React Native
        if (!platformSupported) {
            return;
        }

        const fetch = require('node-fetch');

        const realmUrl = 'realm://127.0.0.1:9080/~/myrealm';
        let user = await Realm.Sync.User.login('http://127.0.0.1:9080', Realm.Sync.Credentials.nickname('admin', true));
        const config1 = user.createConfiguration({ sync: { url: realmUrl } });
        config1.schema = [schemas.IntOnly];
        config1.sync.clientResyncMode = 'discard';
        config1.sync.fullSynchronization = true;
        config1._cache = false;

        // open, download, create an object, upload and close
        let realm1 = await Realm.open(config1);
        await realm1.syncSession.downloadAllServerChanges();
        realm1.write(() => {
            realm1.create(schemas.IntOnly.name, { intCol: 1 });
        });
        await realm1.syncSession.uploadAllLocalChanges();
        realm1.close();

        // delete Realm on server
        let encodedPath = encodeURIComponent(`${user.identity}/myrealm`);
        let url = new URL(`/realms/files/${encodedPath}`, user.server);
        let options = {
            headers: {
                Authorization: `${user.token}`,
                'Content-Type': 'application/json',
            },
            method: 'DELETE',
        };
        await fetch(url.toString(), options);

        // open the Realm again without schema and download
        const config2 = user.createConfiguration({ sync: { url: realmUrl } });
        config2.sync.clientResyncMode = 'discard';
        config2.sync.fullSynchronization = true;
        config2._cache = false;
        let realm2 = await Realm.open(config2);
        await realm2.syncSession.downloadAllServerChanges();
        TestCase.assertEqual(realm2.schema.length, 0);
        realm2.close();
    },

    testAddConnectionNotification() {
        return Realm.Sync.User.login('http://127.0.0.1:9080', Realm.Sync.Credentials.anonymous()).then((u) => {
            let config = {
                sync: {
                    user: u,
                    url: `realm://127.0.0.1:9080/~/${Utils.uuid()}`,
                    fullSynchronization: true,
                }
            };
            return Realm.open(config);
        }).then(realm => {
            return new Promise((resolve, reject) => {
                realm.syncSession.addConnectionNotification((newState, oldState) => {
                    if (oldState === Realm.Sync.ConnectionState.Connected && newState === Realm.Sync.ConnectionState.Disconnected) {
                        resolve();
                    }
                });
                realm.close();
            });
        });
    },

    testRemoveConnectionNotification() {
        return Realm.Sync.User.login('http://127.0.0.1:9080', Realm.Sync.Credentials.anonymous()).then((u) => {
            let config = {
                sync: {
                    user: u,
                    url: `realm://127.0.0.1:9080/~/${Utils.uuid()}`,
                    fullSynchronization: true,
                }
            };
            return Realm.open(config);
        }).then(realm => {
            return new Promise((resolve, reject) => {
                let callback1 = () => {
                    reject("Should not be called");
                };
                let callback2 = (newState, oldState) => {
                    if (oldState === Realm.Sync.ConnectionState.Connected && newState === Realm.Sync.ConnectionState.Disconnected) {
                        resolve();
                    }
                };
                let session = realm.syncSession;
                session.addConnectionNotification(callback1);
                session.addConnectionNotification(callback2);
                session.removeConnectionNotification(callback1);
                realm.close();
            });
        });
    },

    testConnectionState() {
        if (!platformSupported) {
            return;
        }

        return Realm.Sync.User.login('http://127.0.0.1:9080', Realm.Sync.Credentials.anonymous()).then((u) => {
            let config = {
                sync: {
                    user: u,
                    url: `realm://127.0.0.1:9080/~/${Utils.uuid()}`,
                    fullSynchronization: true,
                }
            };
            return Realm.open(config);
        }).then(realm => {
            let session = realm.syncSession;
            session.pause();
            TestCase.assertEqual(session.connectionState, Realm.Sync.ConnectionState.Disconnected);
            TestCase.assertFalse(session.isConnected());

            return new Promise((resolve, reject) => {
                session.addConnectionNotification((newState, oldState) => {
                    let state = session.connectionState;
                    let isConnected = session.isConnected();
                    switch (newState) {
                        case Realm.Sync.ConnectionState.Disconnected:
                            TestCase.assertEqual(state, Realm.Sync.ConnectionState.Disconnected);
                            TestCase.assertFalse(isConnected);
                            break;
                        case Realm.Sync.ConnectionState.Connecting:
                            TestCase.assertEqual(state, Realm.Sync.ConnectionState.Connecting);
                            TestCase.assertFalse(isConnected);
                            break;
                        case Realm.Sync.ConnectionState.Connected:
                            TestCase.assertEqual(state, Realm.Sync.ConnectionState.Connected);
                            TestCase.assertTrue(isConnected);
                            break;
                        default:
                            reject(`unknown connection value: ${newState}`);
                    }

                    if (newState === Realm.Sync.ConnectionState.Connected) {
                        resolve();
                    }
                });
                session.resume();
                setTimeout(() => { reject('timeout') }, 10000);
            });
        });
    },

    async testResumePause() {
        const user = await Realm.Sync.User.register('http://127.0.0.1:9080', Utils.uuid(), 'password');
        const config = {
            sync: {
                user: user,
                url: 'realm://127.0.0.1:9080/~/testResumePause',
                fullSynchronization: true,
            }
        };

        const realm = await Realm.open(config);
        const session = realm.syncSession;
        await waitForConnectionState(session, Realm.Sync.ConnectionState.Connected);

        session.pause();
        await waitForConnectionState(session, Realm.Sync.ConnectionState.Disconnected);

        session.resume();
        await waitForConnectionState(session, Realm.Sync.ConnectionState.Connected);
    },

    async testMultipleResumes() {
        const user = await Realm.Sync.User.register('http://127.0.0.1:9080', Utils.uuid(), 'password');
        const config = {
            sync: {
                user: user,
                url: `realm://127.0.0.1:9080/~/${Utils.uuid()}`,
                fullSynchronization: true,
            }
        };

        const realm = await Realm.open(config);
        const session = realm.syncSession;
        await waitForConnectionState(session, Realm.Sync.ConnectionState.Connected);

        session.resume();
        session.resume();
        session.resume();

        await waitForConnectionState(session, Realm.Sync.ConnectionState.Connected);
        TestCase.assertTrue(session.isConnected());
    },

    async testMultiplePauses() {
        const user = await Realm.Sync.User.register('http://127.0.0.1:9080', Utils.uuid(), 'password');
        const config = {
            sync: {
                user: user,
                url: `realm://127.0.0.1:9080/~/${Utils.uuid()}`,
                fullSynchronization: true,
            }
        };

        const realm = await Realm.open(config);
        const session = realm.syncSession;
        await waitForConnectionState(session, Realm.Sync.ConnectionState.Connected);

        session.pause();
        session.pause();
        session.pause();

        await waitForConnectionState(session, Realm.Sync.ConnectionState.Disconnected);
        TestCase.assertFalse(session.isConnected());
    },

    testUploadDownloadAllChanges() {
        const AUTH_URL = 'http://127.0.0.1:9080';
        const REALM_URL = `realm://127.0.0.1:9080/completion_realm/${Utils.uuid()}`;
        const schema = {
            'name': 'CompletionHandlerObject',
            properties: {
                'name': { type: 'string'}
            }
        };

        let admin2Realm;
        return Realm.Sync.User.login(AUTH_URL, Realm.Sync.Credentials.nickname("admin1", true))
            .then((admin1) => {
                const admin1Config = admin1.createConfiguration({
                    schema: [schema],
                    sync:  {
                        url: REALM_URL,
                        fullSynchronization: true
                    }
                });
                return Realm.open(admin1Config);
            })
            .then((admin1Realm) => {
                admin1Realm.write(() => { admin1Realm.create('CompletionHandlerObject', { 'name': 'foo'}); });
                return admin1Realm.syncSession.uploadAllLocalChanges();
            })
            .then(() => {
                return Realm.Sync.User.login(AUTH_URL, Realm.Sync.Credentials.nickname("admin2", true));
            })
            .then((admin2) => {
                const admin2Config = admin2.createConfiguration({
                    schema: [schema],
                    sync:  {
                        url: REALM_URL,
                        fullSynchronization: true
                    }
                });
                return Realm.open(admin2Config).then(r => {
                    admin2Realm = r;
                    return admin2Realm.syncSession.downloadAllServerChanges();
                });
            })
            .then(() => {
                TestCase.assertEqual(1,  admin2Realm.objects('CompletionHandlerObject').length);
            });
    },

    testDownloadAllServerChangesTimeout() {
        if (!platformSupported) {
            return;
        }

        const AUTH_URL = 'http://127.0.0.1:9080';
        const REALM_URL = 'realm://127.0.0.1:9080/timeout_download_realm';
        const schema = {
            name: 'CompletionHandlerObject',
            properties: {
                'name': { type: 'string'}
            }
        };

        let realm;
        return Realm.Sync.User.login(AUTH_URL, Realm.Sync.Credentials.nickname("admin", true))
            .then((admin1) => {
                const admin1Config = admin1.createConfiguration({
                    schema: [schema],
                    sync: {
                        url: REALM_URL,
                        fullSynchronization: true
                    }
                });
                realm = new Realm(admin1Config);
                return realm.syncSession.downloadAllServerChanges(1);
            }).then(() => { throw new Error('Download did not time out'); }, (e) => {
                TestCase.assertEqual(e, 'Downloading changes did not complete in 1 ms.');
                return realm.syncSession.downloadAllServerChanges();
            });
    },

    testUploadAllLocalChangesTimeout() {
        if (!platformSupported) {
            return;
        }

        const AUTH_URL = 'http://127.0.0.1:9080';
        const REALM_URL = 'realm://127.0.0.1:9080/timeout_upload_realm';
        let realm;
        return Realm.Sync.User.login(AUTH_URL, Realm.Sync.Credentials.nickname("admin", true))
            .then((admin1) => {
                const admin1Config = admin1.createConfiguration({
                    sync: {
                        url: REALM_URL,
                        fullSynchronization: true
                    }
                });
                realm = new Realm(admin1Config);
                return realm.syncSession.uploadAllLocalChanges(1);
            }).then(() => { throw new Error('Upload did not time out'); }, (e) => {
                TestCase.assertEqual(e, 'Uploading changes did not complete in 1 ms.');
                return realm.syncSession.uploadAllLocalChanges();
            });
    },

    testReconnect() {
        const AUTH_URL = 'http://127.0.0.1:9080';
        const REALM_URL = 'realm://127.0.0.1:9080/~/reconnect';
        return Realm.Sync.User.login(AUTH_URL, Realm.Sync.Credentials.nickname("admin", true))
            .then((admin1) => {
                const admin1Config = admin1.createConfiguration({
                    sync: {
                        url: REALM_URL,
                        fullSynchronization: true
                    }
                });
                let realm = new Realm(admin1Config);

                // No real way to check if this works automatically.
                // This is just a smoke test, making sure the method doesn't crash outright.
                Realm.Sync.reconnect();
            });
    },

    test_hasExistingSessions() {
        TestCase.assertFalse(Realm.Sync._hasExistingSessions());

        const AUTH_URL = 'http://127.0.0.1:9080';
        const REALM_URL = 'realm://127.0.0.1:9080/~/active_sessions';
        return Realm.Sync.User.login(AUTH_URL, Realm.Sync.Credentials.nickname("admin", true))
            .then((admin1) => {
                const admin1Config = admin1.createConfiguration({
                    sync: {
                        url: REALM_URL,
                        fullSynchronization: true
                    }
                });
                let realm = new Realm(admin1Config);
                realm.close();

                // Wait for the session to finish
                return new Promise((resolve, reject) => {
                    let intervalId;
                    let it = 50;
                    intervalId = setInterval(function() {
                        if (!Realm.Sync._hasExistingSessions()) {
                            clearInterval(intervalId);
                            resolve();
                        } else if (it < 0) {
                            clearInterval(intervalId);
                            reject("Failed to cleanup session in time");
                        } else {
                            it--;
                        }
                    }, 100);
                });
            });
    },

    testSessionStopPolicy() {
        const AUTH_URL = 'http://127.0.0.1:9080';
        const REALM_URL = 'realm://127.0.0.1:9080/~/stop_policy';
        return Realm.Sync.User.login(AUTH_URL, Realm.Sync.Credentials.nickname("admin", true))
            .then((admin1) => {
                // Check valid input
                const config1 = admin1.createConfiguration({
                    sync: {
                        url: REALM_URL,
                        fullSynchronization: true,
                        _sessionStopPolicy: 'after-upload'
                    }
                });
                new Realm(config1).close();

                const config2 = config1;
                config2.sync._sessionStopPolicy = 'immediately';
                new Realm(config2).close();

                const config3 = config1;
                config3.sync._sessionStopPolicy = 'never';
                new Realm(config3).close();

                // Invalid input
                const config4 = config1;
                config4.sync._sessionStopPolicy = "foo";
                TestCase.assertThrows(() => new Realm(config4));
        });
    },

    testSessionStopPolicyImmediately() {
        const AUTH_URL = 'http://127.0.0.1:9080';
        const REALM_URL = 'realm://127.0.0.1:9080/~/stop_policy_immediately';
        return Realm.Sync.User.login(AUTH_URL, Realm.Sync.Credentials.nickname("admin", true))
            .then((admin1) => {
                // Check valid input
                const config1 = admin1.createConfiguration({
                    sync: {
                        url: REALM_URL,
                        fullSynchronization: true,
                        _sessionStopPolicy: 'immediately'
                    }
                });

                {
                    TestCase.assertFalse(Realm.Sync._hasExistingSessions());
                    const realm = new Realm(config1);
                    const session = realm.syncSession;
                    TestCase.assertTrue(Realm.Sync._hasExistingSessions());
                    realm.close();
                }
                TestCase.assertFalse(Realm.Sync._hasExistingSessions());
            });
    },

    testDeleteModelThrowsWhenSync() {
        if (!platformSupported) {
            return;
        }

        return Realm.Sync.User.login('http://127.0.0.1:9080', Realm.Sync.Credentials.anonymous()).then((u) => {
            let config = {
                schema: [schemas.TestObject],
                sync: {
                    user: u,
                    url: `realm://127.0.0.1:9080/~/${Utils.uuid()}`,
                    fullSynchronization: true,
                }
            };
            return Realm.open(config);
        }).then(realm => {
            realm.write(() => {
                TestCase.assertThrows(() => { realm.deleteModel(schemas.TestObject.name); });
            });
            realm.close();
        });
    }
};<|MERGE_RESOLUTION|>--- conflicted
+++ resolved
@@ -465,167 +465,6 @@
             });
     },
 
-<<<<<<< HEAD
-=======
-    testIncompatibleSyncedRealmOpen() {
-        let realm = "sync-v1.realm";
-        if (isElectronProcess) {
-            return;
-        }
-        if (isNodeProcess) {
-            realm = copyFileToTempDir(path.join(process.cwd(), "data", realm));
-        }
-        else {
-            //copy the bundled RN realm files for the test
-            Realm.copyBundledRealmFiles();
-        }
-
-        return Realm.Sync.User.login('http://127.0.0.1:9080', Realm.Sync.Credentials.anonymous())
-            .then(user => {
-                const config = {
-                    path: realm,
-                    sync: {
-                        user,
-                        error : err => console.log(err),
-                        url: 'realm://127.0.0.1:9080/~/sync-v1',
-                        fullSynchronization: true,
-                    }
-                };
-                return Realm.open(config)
-            })
-            .then(realm => { throw new Error("Should fail with IncompatibleSyncedRealmError") })
-            .catch(e => {
-                if (e.name === "IncompatibleSyncedRealmError") {
-                    const backupRealm = new Realm(e.configuration);
-                    TestCase.assertEqual(backupRealm.objects('Dog').length, 3);
-                    return;
-                }
-                throw new Error(unexpectedError(e));
-            });
-    },
-
-    testIncompatibleSyncedRealmOpenAsync() {
-        let realm = "sync-v1.realm";
-        if (isElectronProcess) {
-            return;
-        }
-        if (isNodeProcess) {
-            realm = copyFileToTempDir(path.join(process.cwd(), "data", realm));
-        }
-        else {
-            //copy the bundled RN realm files for the test
-            Realm.copyBundledRealmFiles();
-        }
-
-        return Realm.Sync.User.login('http://127.0.0.1:9080', Realm.Sync.Credentials.anonymous()).then(user => {
-            return new Promise((resolve, _reject) => {
-                const config = {
-                    path: realm,
-                    sync: {
-                        user,
-                        error : err => console.log(err),
-                        url: 'realm://127.0.0.1:9080/~/sync-v1',
-                        fullSynchronization: true,
-                    }
-                };
-
-                Realm.openAsync(config, (error, realm) => {
-                    if (!error) {
-                        _reject("Should fail with IncompatibleSyncedRealmError");
-                        return;
-                    }
-
-                    if (error.name === "IncompatibleSyncedRealmError") {
-                        const backupRealm = new Realm(error.configuration);
-                        TestCase.assertEqual(backupRealm.objects('Dog').length, 3);
-                        resolve();
-                        return;
-                    }
-
-                    _reject(unexpectedError(error));
-                });
-            });
-        });
-    },
-
-    testIncompatibleSyncedRealmConsructor() {
-        let realm = "sync-v1.realm";
-        if (isElectronProcess) {
-            return;
-        }
-        if (isNodeProcess) {
-            realm = copyFileToTempDir(path.join(process.cwd(), "data", realm));
-        }
-        else {
-            //copy the bundled RN realm files for the test
-            Realm.copyBundledRealmFiles();
-        }
-
-        return Realm.Sync.User.login('http://127.0.0.1:9080', Realm.Sync.Credentials.anonymous()).then(user => {
-            return new Promise((resolve, _reject) => {
-                    const config = {
-                        path: realm,
-                        sync: {
-                            user,
-                            error : err => console.log(err),
-                            url: 'realm://127.0.0.1:9080/~/sync-v1'
-                        }
-                    };
-
-                    try {
-                        const realm = new Realm(config);
-                        _reject("Should fail with IncompatibleSyncedRealmError");
-                    }
-                    catch (e) {
-                        if (e.name === "IncompatibleSyncedRealmError") {
-                            const backupRealm = new Realm(e.configuration);
-                            TestCase.assertEqual(backupRealm.objects('Dog').length, 3);
-                            resolve();
-                            return;
-                        }
-
-                        _reject(unexpectedError(e));
-                    }
-            });
-        });
-    },
-
-    testProgressNotificationsForRealmConstructor() {
-        if (!platformSupported) {
-            return;
-        }
-
-        const username = Utils.uuid();
-        const realmName = Utils.uuid();
-        const credentials = Realm.Sync.Credentials.nickname(username);
-
-        return runOutOfProcess(__dirname + '/download-api-helper.js', username, realmName, REALM_MODULE_PATH)
-            .then(() => Realm.Sync.User.login('http://127.0.0.1:9080',  credentials))
-            .then(user => {
-                let config = {
-                    sync: {
-                        user,
-                        url: `realm://127.0.0.1:9080/~/${realmName}`
-                    },
-                    schema: [{ name: 'Dog', properties: { name: 'string' } }],
-                };
-
-                return Realm.open(config).then((realm) => {
-                    return new Promise((resolve, reject) => {
-                        realm.syncSession.addProgressNotification('download', 'reportIndefinitely', (transferred, transferable) => {
-                            if (transferred === transferable) {
-                                resolve();
-                            }
-                        });
-                        setTimeout(function() {
-                            reject("Progress Notifications API failed to call progress callback for Realm constructor");
-                        }, 5000);
-                    });
-                });
-            });
-    },
-
->>>>>>> cc0b6200
     testProgressNotificationsUnregisterForRealmConstructor() {
         if (!platformSupported) {
             return;
@@ -989,7 +828,6 @@
         });
     },
 
-<<<<<<< HEAD
     // testRoleClassWithPartialSyncCanCoexistWithPermissionsClass() {
     //     if (!isNodeProcess) {
     //         return;
@@ -1014,32 +852,6 @@
     //         realm.objects('__Role');
     //     });
     // },
-=======
-    testRoleClassWithPartialSyncCanCoexistWithPermissionsClass() {
-        if (!platformSupported) {
-            return;
-        }
-
-        const username = Utils.uuid();
-        const credentials = Realm.Sync.Credentials.nickname(username);
-        return Realm.Sync.User.login('http://127.0.0.1:9080', credentials).then(user => {
-            let config = {
-                schema: [{name: 'Role', properties: {name: 'string'}}],
-                sync: {
-                    user: user,
-                    url: 'realm://127.0.0.1:9080/~/roleClass',
-                    fullSynchronization: false,
-                    error: (session, error) => console.log(error)
-                }
-            };
-            return Realm.open(config);
-        }).then(realm => {
-            // verify that these don't throw
-            realm.objects('Role');
-            realm.objects('__Role');
-        });
-    },
->>>>>>> cc0b6200
 
     testClientReset() {
         // FIXME: try to enable for React Native
@@ -1384,10 +1196,8 @@
                         fullSynchronization: true
                     }
                 });
-                return Realm.open(admin2Config).then(r => {
-                    admin2Realm = r;
-                    return admin2Realm.syncSession.downloadAllServerChanges();
-                });
+                admin2Realm = new Realm(admin2Config);
+                return admin2Realm.syncSession.downloadAllServerChanges();
             })
             .then(() => {
                 TestCase.assertEqual(1,  admin2Realm.objects('CompletionHandlerObject').length);

////////////////////////////////////////////////////////////////////////////
//
// Copyright 2016 Realm Inc.
//
// Licensed under the Apache License, Version 2.0 (the "License");
// you may not use this file except in compliance with the License.
// You may obtain a copy of the License at
//
// http://www.apache.org/licenses/LICENSE-2.0
//
// Unless required by applicable law or agreed to in writing, software
// distributed under the License is distributed on an "AS IS" BASIS,
// WITHOUT WARRANTIES OR CONDITIONS OF ANY KIND, either express or implied.
// See the License for the specific language governing permissions and
// limitations under the License.
//
////////////////////////////////////////////////////////////////////////////

/* eslint-env es6, node */

'use strict';

/* global REALM_MODULE_PATH */

const Realm = require('realm');
const TestCase = require('./asserts');
const Utils = require('./test-utils');
let schemas = require('./schemas');

const isElectronProcess = typeof process === 'object' && process.type === 'renderer';
const isNodeProcess = typeof process === 'object' && process + '' === '[object process]' && !isElectronProcess;

const require_method = require;
function node_require(module) {
    return require_method(module);
}

let tmp;
let fs;
let execFile;
let path;

if (isNodeProcess) {
    tmp = node_require('tmp');
    fs = node_require('fs');
    execFile = node_require('child_process').execFile;
    tmp.setGracefulCleanup();
    path = node_require("path");
}

function copyFileToTempDir(filename) {
    let tmpDir = tmp.dirSync();
    let content = fs.readFileSync(filename);
    let tmpFile = tmp.fileSync({ dir: tmpDir.name });
    fs.appendFileSync(tmpFile.fd, content);
    return tmpFile.name;
}

function runOutOfProcess() {
    const args = Array.prototype.slice.call(arguments);
    let tmpDir = tmp.dirSync();
    console.log(`runOutOfProcess : ${args.join(' ')}`);
    return new Promise((resolve, reject) => {
        try {
            execFile(process.execPath, args, {cwd: tmpDir.name}, (error, stdout, stderr) => {
                if (error) {
                    console.error("runOutOfProcess failed\n", error, stdout, stderr);
                    reject(new Error(`Running ${args[0]} failed. error: ${error}`));
                    return;
                }

                console.log('runOutOfProcess success\n' + stdout);
                resolve();
            });
        }
        catch (e) {
            reject(e);
        }
    });
}

function waitForConnectionState(session, state) {
    return new Promise((resolve, reject) => {
        let callback = (newState) => {
            if (newState === state) {
                session.removeConnectionNotification(callback);
                resolve();
            }
        };
        session.addConnectionNotification(callback);
        callback(session.connectionState);
        setTimeout(() => { reject('Connection state notification timed out') }, 10000);
    });
}

function unexpectedError(e) {
    function printObject(o) {
        var out = '';
        for (var p in o) {
            out += p + ': ' + o[p] + '\n';
        }
        return out;
    }

    return `Failed with unexpected error ${e}: ${printObject(e)}`;
}

module.exports = {
    testLocalRealmHasNoSession() {
        let realm = new Realm();
        TestCase.assertNull(realm.syncSession);
    },

    testCustomHTTPHeaders() {
        return Realm.Sync.User.login('http://127.0.0.1:9080', Realm.Sync.Credentials.anonymous()).then(user => {
            let config = {
                sync: {
                    user,
                    url: `realm://127.0.0.1:9080/~/${Utils.uuid()}`,
                    fullSynchronization: true,
                    custom_http_headers: {
                        'X-Foo': 'Bar'
                    }
                },
                schema: [{ name: 'Dog', properties: { name: 'string' } }],
            };
            return Realm.open(config).then(realm => {
                  TestCase.assertDefined(realm.syncSession.config.custom_http_headers);
                  TestCase.assertEqual(realm.syncSession.config.custom_http_headers['X-Foo'], 'Bar');
            });
        });
    },

    testProperties() {
        return Realm.Sync.User.login('http://127.0.0.1:9080', Realm.Sync.Credentials.anonymous()).then(user => {
            let postTokenRefreshChecks;
            const gotToken = new Promise((resolve, reject) => {
                postTokenRefreshChecks = (sender) => {
                    try {
                        TestCase.assertEqual(sender.url, `realm://127.0.0.1:9080/${user.identity}/myrealm`);
                        resolve();
                    }
                    catch (e) {
                        reject(e)
                    }
                }
            });

            // Tell refreshAccessToken to call our error handler after successfully getting a token
            postTokenRefreshChecks._notifyOnAccessTokenRefreshed = true;

            const config = user.createConfiguration({ sync: { url: 'realm://127.0.0.1:9080/~/myrealm', error: postTokenRefreshChecks, fullSynchronization: true } });
            const realm = new Realm(config);
            const session = realm.syncSession;
            TestCase.assertInstanceOf(session, Realm.Sync.Session);
            TestCase.assertEqual(session.user.identity, user.identity);
            TestCase.assertEqual(session.config.url, config.sync.url);
            TestCase.assertEqual(session.config.user.identity, config.sync.user.identity);
            TestCase.assertUndefined(session.url);
            TestCase.assertEqual(session.state, 'active');
            return gotToken;
        });
    },

    testRealmOpen() {
        if (!isNodeProcess) {
            return;
        }

        const username = Utils.uuid();
        const realmName = Utils.uuid();
        const expectedObjectsCount = 3;

        let user, config;

        const credentials = Realm.Sync.Credentials.nickname(username);
        return runOutOfProcess(__dirname + '/download-api-helper.js', username, realmName, REALM_MODULE_PATH)
            .then(() => Realm.Sync.User.login('http://127.0.0.1:9080', credentials))
            .then(u => {
                user = u;

                config = {
                    sync: { user, url: `realm://127.0.0.1:9080/~/${realmName}`, fullSynchronization: true },
                    schema: [{ name: 'Dog', properties: { name: 'string' } }],
                };

                return Realm.open(config)
            }).then(realm => {
                let actualObjectsCount = realm.objects('Dog').length;
                TestCase.assertEqual(actualObjectsCount, expectedObjectsCount, "Synced realm does not contain the expected objects count");

                const session = realm.syncSession;
                TestCase.assertInstanceOf(session, Realm.Sync.Session);
                TestCase.assertEqual(session.user.identity, user.identity);
                TestCase.assertEqual(session.config.url, config.sync.url);
                TestCase.assertEqual(session.config.user.identity, config.sync.user.identity);
                TestCase.assertEqual(session.state, 'active');
            });
    },

    testRealmOpenWithExistingLocalRealm() {
        if (!isNodeProcess) {
            return;
        }

        const username = Utils.uuid();
        const realmName = Utils.uuid();
        const expectedObjectsCount = 3;

        let user, config;
        const credentials = Realm.Sync.Credentials.nickname(username);
        return runOutOfProcess(__dirname + '/download-api-helper.js', username, realmName, REALM_MODULE_PATH)
            .then(() => Realm.Sync.User.login('http://127.0.0.1:9080', credentials))
            .then(u => {
                user = u;
                config = {
                    sync: { user, url: `realm://127.0.0.1:9080/~/${realmName}`, fullSynchronization: true },
                    schema: [{ name: 'Dog', properties: { name: 'string' } }],
                    schemaVersion: 1,
                };

                // Open the Realm with a schema version of 1, then immediately close it.
                // This verifies that Realm.open doesn't hit issues when the schema version
                // of an existing, local Realm is different than the one passed in the configuration.
                let realm = new Realm(config);
                realm.close();

                config.schemaVersion = 2;
                return Realm.open(config)
            }).then(realm => {
                let actualObjectsCount = realm.objects('Dog').length;
                TestCase.assertEqual(actualObjectsCount, expectedObjectsCount, "Synced realm does not contain the expected objects count");

                const session = realm.syncSession;
                TestCase.assertInstanceOf(session, Realm.Sync.Session);
                TestCase.assertEqual(session.user.identity, user.identity);
                TestCase.assertEqual(session.config.url, config.sync.url);
                TestCase.assertEqual(session.config.user.identity, config.sync.user.identity);
                TestCase.assertEqual(session.state, 'active');
            });
    },

    testRealmOpenAsync() {
        if (!isNodeProcess) {
            return;
        }

        const username = Utils.uuid();
        const realmName = Utils.uuid();
        const expectedObjectsCount = 3;

        const credentials = Realm.Sync.Credentials.nickname(username);
        return runOutOfProcess(__dirname + '/download-api-helper.js', username, realmName, REALM_MODULE_PATH)
            .then(() => Realm.Sync.User.login('http://127.0.0.1:9080', credentials))
            .then(user => {
                let config = {
                    sync: { user, url: `realm://127.0.0.1:9080/~/${realmName}`, fullSynchronization: true },
                    schema: [{ name: 'Dog', properties: { name: 'string' } }],
                };
                return new Promise((resolve, reject) => {
                    Realm.openAsync(config, (error, realm) => {
                        try {
                            if (error) {
                                reject(error);
                            }

                            let actualObjectsCount = realm.objects('Dog').length;
                            TestCase.assertEqual(actualObjectsCount, expectedObjectsCount, "Synced realm does not contain the expected objects count");

                            setTimeout(() => {
                                try {
                                    const session = realm.syncSession;
                                    TestCase.assertInstanceOf(session, Realm.Sync.Session);
                                    TestCase.assertEqual(session.user.identity, user.identity);
                                    TestCase.assertEqual(session.config.url, config.sync.url);
                                    TestCase.assertEqual(session.config.user.identity, config.sync.user.identity);
                                    TestCase.assertEqual(session.state, 'active');
                                    resolve();
                                } catch (e) {
                                    reject(e);
                                }
                            }, 50);
                        }
                        catch (e) {
                            reject(e);
                        }
                    });
                });
            });
    },

    testRealmOpenAsyncNoSchema() {
        if (!isNodeProcess) {
            return;
        }

        const username = Utils.uuid();
        const realmName = Utils.uuid();
        const expectedObjectsCount = 3;

        const credentials = Realm.Sync.Credentials.nickname(username);
        return runOutOfProcess(__dirname + '/download-api-helper.js', username, realmName, REALM_MODULE_PATH)
            .then(() => Realm.Sync.User.login('http://127.0.0.1:9080', credentials))
            .then(user => {
                let config = {
                    sync: { user, url: `realm://127.0.0.1:9080/~/${realmName}`, fullSynchronization: true }
                };
                return new Promise((resolve, reject) => {
                    Realm.openAsync(config, (error, realm) => {
                        if (error) {
                            reject(error);
                            return;
                        }
                        try {
                            let actualObjectsCount = realm.objects('Dog').length;
                            TestCase.assertEqual(actualObjectsCount, expectedObjectsCount, "Synced realm does not contain the expected objects count");

                            let firstDog = realm.objects('Dog')[0];
                            TestCase.assertTrue(({}).hasOwnProperty.call(firstDog, 'name'), "Synced realm does not have an inffered schema");
                            TestCase.assertTrue(firstDog.name, "Synced realm object's property should have a value");
                            TestCase.assertTrue(firstDog.name.indexOf('Lassy') !== -1, "Synced realm object's property should contain the actual written value");

                            const session = realm.syncSession;
                            TestCase.assertInstanceOf(session, Realm.Sync.Session);
                            TestCase.assertEqual(session.user.identity, user.identity);
                            TestCase.assertEqual(session.config.url, config.sync.url);
                            TestCase.assertEqual(session.config.user.identity, config.sync.user.identity);
                            TestCase.assertEqual(session.state, 'active');
                            resolve();
                        }
                        catch (e) {
                            reject(e);
                        }
                    });
                });
            });
    },

    testRealmOpenLocalRealm() {
        const username = Utils.uuid();
        const expectedObjectsCount = 3;

        const accessTokenRefreshed = this;
        let successCounter = 0;

        let config = {
            schema: [{ name: 'Dog', properties: { name: 'string' } }],
        };

        return Realm.open(config).then(realm => {
            realm.write(() => {
                for (let i = 1; i <= 3; i++) {
                    realm.create('Dog', { name: `Lassy ${i}` });
                }
            });

            let actualObjectsCount = realm.objects('Dog').length;
            TestCase.assertEqual(actualObjectsCount, expectedObjectsCount, "Local realm does not contain the expected objects count");
        });
    },

    testRealmOpenAsyncLocalRealm() {
        const username = Utils.uuid();
        const expectedObjectsCount = 3;


        return new Promise((resolve, reject) => {
            const accessTokenRefreshed = this;
            let successCounter = 0;

            let config = {
                schema: [{ name: 'Dog', properties: { name: 'string' } }],
            };

            Realm.openAsync(config, (error, realm) => {
                try {
                    if (error) {
                        reject(error);
                    }

                    realm.write(() => {
                        for (let i = 1; i <= 3; i++) {
                            realm.create('Dog', { name: `Lassy ${i}` });
                        }
                    });

                    let actualObjectsCount = realm.objects('Dog').length;
                    TestCase.assertEqual(actualObjectsCount, expectedObjectsCount, "Local realm does not contain the expected objects count");
                    resolve();
                }
                catch (e) {
                    reject(e);
                }
            });
        });
    },

    testErrorHandling() {
        return Realm.Sync.User.login('http://127.0.0.1:9080', Realm.Sync.Credentials.anonymous()).then(user => {
            return new Promise((resolve, _reject) => {
                const config = user.createConfiguration({ sync: { url: 'realm://127.0.0.1:9080/~/myrealm' } });
                config.sync.error = (sender, error) => {
                    try {
                        TestCase.assertEqual(error.message, 'simulated error');
                        TestCase.assertEqual(error.code, 123);
                        resolve();
                    }
                    catch (e) {
                        _reject(e);
                    }
                };
                const realm = new Realm(config);
                const session = realm.syncSession;

                TestCase.assertEqual(session.config.error, config.sync.error);
                session._simulateError(123, 'simulated error');
            });
        });
    },

    testListNestedSync() {
        if (!isNodeProcess) {
            return;
        }

        const username = Utils.uuid();
        const realmName = Utils.uuid();

        const credentials = Realm.Sync.Credentials.nickname(username);
        return runOutOfProcess(__dirname + '/nested-list-helper.js', __dirname + '/schemas.js', username, realmName, REALM_MODULE_PATH)
            .then(() => Realm.Sync.User.login('http://127.0.0.1:9080', credentials))
            .then(user => {
                let config = {
                    schema: [schemas.ParentObject, schemas.NameObject],
                    sync: { user, url: `realm://127.0.0.1:9080/~/${realmName}`, fullSynchronization: true }
                };
                return Realm.open(config)
            }).then(realm => {
                let objects = realm.objects('ParentObject');

                let json = JSON.stringify(objects);
                TestCase.assertEqual(json, '{"0":{"id":1,"name":{"0":{"family":"Larsen","given":{"0":"Hans","1":"Jørgen"},"prefix":{}},"1":{"family":"Hansen","given":{"0":"Ib"},"prefix":{}}}},"1":{"id":2,"name":{"0":{"family":"Petersen","given":{"0":"Gurli","1":"Margrete"},"prefix":{}}}}}');
                TestCase.assertEqual(objects.length, 2);
                TestCase.assertEqual(objects[0].name.length, 2);
                TestCase.assertEqual(objects[0].name[0].given.length, 2);
                TestCase.assertEqual(objects[0].name[0].prefix.length, 0);
                TestCase.assertEqual(objects[0].name[0].given[0], 'Hans');
                TestCase.assertEqual(objects[0].name[0].given[1], 'Jørgen')
                TestCase.assertEqual(objects[0].name[1].given.length, 1);
                TestCase.assertEqual(objects[0].name[1].given[0], 'Ib');
                TestCase.assertEqual(objects[0].name[1].prefix.length, 0);

                TestCase.assertEqual(objects[1].name.length, 1);
                TestCase.assertEqual(objects[1].name[0].given.length, 2);
                TestCase.assertEqual(objects[1].name[0].prefix.length, 0);
                TestCase.assertEqual(objects[1].name[0].given[0], 'Gurli');
                TestCase.assertEqual(objects[1].name[0].given[1], 'Margrete');
            });
    },

    testIncompatibleSyncedRealmOpen() {
        let realm = "sync-v1.realm";
        if (isNodeProcess) {
            realm = copyFileToTempDir(path.join(process.cwd(), "data", realm));
        }
        else {
            //copy the bundled RN realm files for the test
            Realm.copyBundledRealmFiles();
        }

        return Realm.Sync.User.login('http://127.0.0.1:9080', Realm.Sync.Credentials.anonymous())
            .then(user => {
                const config = {
                    path: realm,
                    sync: {
                        user,
                        error : err => console.log(err),
                        url: 'realm://127.0.0.1:9080/~/sync-v1',
                        fullSynchronization: true,
                    }
                };
                return Realm.open(config)
            })
            .then(realm => { throw new Error("Should fail with IncompatibleSyncedRealmError") })
            .catch(e => {
                if (e.name === "IncompatibleSyncedRealmError") {
                    const backupRealm = new Realm(e.configuration);
                    TestCase.assertEqual(backupRealm.objects('Dog').length, 3);
                    return;
                }
                throw new Error(unexpectedError(e));
            });
    },

    testIncompatibleSyncedRealmOpenAsync() {
        let realm = "sync-v1.realm";
        if (isNodeProcess) {
            realm = copyFileToTempDir(path.join(process.cwd(), "data", realm));
        }
        else {
            //copy the bundled RN realm files for the test
            Realm.copyBundledRealmFiles();
        }

        return Realm.Sync.User.login('http://127.0.0.1:9080', Realm.Sync.Credentials.anonymous()).then(user => {
            return new Promise((resolve, _reject) => {
                const config = {
                    path: realm,
                    sync: {
                        user,
                        error : err => console.log(err),
                        url: 'realm://127.0.0.1:9080/~/sync-v1',
                        fullSynchronization: true,
                    }
                };

                Realm.openAsync(config, (error, realm) => {
                    if (!error) {
                        _reject("Should fail with IncompatibleSyncedRealmError");
                        return;
                    }

                    if (error.name === "IncompatibleSyncedRealmError") {
                        const backupRealm = new Realm(error.configuration);
                        TestCase.assertEqual(backupRealm.objects('Dog').length, 3);
                        resolve();
                        return;
                    }

                    _reject(unexpectedError(error));
                });
            });
        });
    },

    testIncompatibleSyncedRealmConsructor() {
        let realm = "sync-v1.realm";
        if (isNodeProcess) {
            realm = copyFileToTempDir(path.join(process.cwd(), "data", realm));
        }
        else {
            //copy the bundled RN realm files for the test
            Realm.copyBundledRealmFiles();
        }

        return Realm.Sync.User.login('http://127.0.0.1:9080', Realm.Sync.Credentials.anonymous()).then(user => {
            return new Promise((resolve, _reject) => {
                    const config = {
                        path: realm,
                        sync: {
                            user,
                            error : err => console.log(err),
                            url: 'realm://127.0.0.1:9080/~/sync-v1'
                        }
                    };

                    try {
                        const realm = new Realm(config);
                        _reject("Should fail with IncompatibleSyncedRealmError");
                    }
                    catch (e) {
                        if (e.name === "IncompatibleSyncedRealmError") {
                            const backupRealm = new Realm(e.configuration);
                            TestCase.assertEqual(backupRealm.objects('Dog').length, 3);
                            resolve();
                            return;
                        }

                        _reject(unexpectedError(e));
                    }
            });
        });
    },

/*    testProgressNotificationsForRealmConstructor() {
        if (!isNodeProccess) {
            return;
        }

        const username = Utils.uuid();
        const realmName = Utils.uuid();

        return runOutOfProcess(__dirname + '/download-api-helper.js', username, realmName, REALM_MODULE_PATH)
            .then(() => Realm.Sync.User.login('http://127.0.0.1:9080', username, 'password'))
            .then(user => {
                let config = {
                    sync: {
                        user,
                        url: `realm://127.0.0.1:9080/~/${realmName}`
                    },
                    schema: [{ name: 'Dog', properties: { name: 'string' } }],
                };

                return Realm.open(config).then((realm) => {
                    return new Promise((resolve, reject) => {
                        realm.syncSession.addProgressNotification('download', 'reportIndefinitely', (transferred, transferable) => {
                            if (transferred === transferable) {
                                resolve();
                            }
                        });
                        setTimeout(function() {
                            reject("Progress Notifications API failed to call progress callback for Realm constructor");
                        }, 5000);
                    });
                });
            });
    },*/

    testProgressNotificationsUnregisterForRealmConstructor() {
        if (!isNodeProcess) {
            return;
        }

        const username = Utils.uuid();
        const realmName = Utils.uuid();

        const credentials = Realm.Sync.Credentials.nickname(username);
        return runOutOfProcess(__dirname + '/download-api-helper.js', username, realmName, REALM_MODULE_PATH)
            .then(() => Realm.Sync.User.login('http://127.0.0.1:9080', credentials))
            .then(user => {
                let config = {
                    sync: {
                        user,
                        url: `realm://127.0.0.1:9080/~/${realmName}`
                    },
                    schema: [{ name: 'Dog', properties: { name: 'string' } }],
                };

                let realm = new Realm(config);
                let unregisterFunc;

                let writeDataFunc = () => {
                    realm.write(() => {
                        for (let i = 1; i <= 3; i++) {
                            realm.create('Dog', { name: `Lassy ${i}` });
                        }
                    });
                }

                return new Promise((resolve, reject) => {
                    let syncFinished = false;
                    let failOnCall = false;
                    const progressCallback = (transferred, total) => {
                        if (failOnCall) {
                            reject(new Error("Progress callback should not be called after removeProgressNotification"));
                        }

                        syncFinished = transferred === total;

                        //unregister and write some new data.
                        if (syncFinished) {
                            failOnCall = true;
                            unregisterFunc();

                            //use second callback to wait for sync finished
                            realm.syncSession.addProgressNotification('upload', 'reportIndefinitely', (transferred, transferable) => {
                                if (transferred === transferable) {
                                    resolve();
                                }
                            });
                            writeDataFunc();
                        }
                    };

                    realm.syncSession.addProgressNotification('upload', 'reportIndefinitely', progressCallback);

                    unregisterFunc = () => {
                        realm.syncSession.removeProgressNotification(progressCallback);
                    };

                    writeDataFunc();
                });
            });
    },

    testProgressNotificationsForRealmOpen() {
        if (!isNodeProcess) {
            return;
        }

        const username = Utils.uuid();
        const realmName = Utils.uuid();
        let progressCalled = false;

        const credentials = Realm.Sync.Credentials.nickname(username);
        return runOutOfProcess(__dirname + '/download-api-helper.js', username, realmName, REALM_MODULE_PATH)
            .then(() => Realm.Sync.User.login('http://127.0.0.1:9080', credentials))
            .then(user => {
                let config = {
                    sync: {
                        user,
                        url: `realm://127.0.0.1:9080/~/${realmName}`
                    },
                    schema: [{ name: 'Dog', properties: { name: 'string' } }],
                };

                return Promise.race([
                    Realm.open(config).progress((transferred, total) => { progressCalled = true; }),
                    new Promise((_, reject) => setTimeout(() => reject("Progress Notifications API failed to call progress callback for Realm constructor"), 5000))
                ]);
            }).then(() => TestCase.assertTrue(progressCalled));
    },

    testProgressNotificationsForRealmOpenAsync() {
        if (!isNodeProcess) {
            return;
        }

        const username = Utils.uuid();
        const realmName = Utils.uuid();

        const credentials = Realm.Sync.Credentials.nickname(username);
        return runOutOfProcess(__dirname + '/download-api-helper.js', username, realmName, REALM_MODULE_PATH)
            .then(() => Realm.Sync.User.login('http://127.0.0.1:9080', credentials))
            .then(user => {
                return new Promise((resolve, reject) => {
                    let config = {
                        sync: {
                            user,
                            url: `realm://127.0.0.1:9080/~/${realmName}`
                        },
                        schema: [{ name: 'Dog', properties: { name: 'string' } }],
                    };

                    let progressCalled = false;

                    Realm.openAsync(config,
                        (error, realm) => {
                            if (error) {
                                reject(error);
                                return;
                            }

                            TestCase.assertTrue(progressCalled);
                            resolve();
                        },
                        (transferred, total) => {
                            progressCalled = true;
                        });

                    setTimeout(function() {
                        reject("Progress Notifications API failed to call progress callback for Realm constructor");
                    }, 5000);
                });
            });
    },

    testDisableUrlCheck() {
        const username = Utils.uuid();
        const credentials = Realm.Sync.Credentials.nickname(username);
        return Realm.Sync.User.login('http://127.0.0.1:9080', credentials).then(user => {
            let config = {
                sync: {
                    user: user,
                    url: `realm://127.0.0.1:9080/default/__partial/`,
                    _disableQueryBasedSyncUrlChecks: true,
                    fullSynchronization: false,
                    error: () => {},
                },
                schema: [ { name: 'Dog', properties: { name: 'string' } } ]
            };
            const realm = new Realm(config);
            TestCase.assertFalse(realm.isClosed);
            realm.close();
        });
    },

    testPartialUrlCheck() {
        const username = Utils.uuid();
        const credentials = Realm.Sync.Credentials.nickname(username);
        return Realm.Sync.User.login('http://127.0.0.1:9080', credentials).then(user => {
            let config = {
                sync: {
                    user: user,
                    url: `realm://127.0.0.1:9080/default/__partial/`,  // <--- not allowed URL
                    fullSynchronization: false,
                }
            };
            TestCase.assertThrows(() => new Realm(config));
        });
    },

    async testCustomPartialSyncIdentifier() {
        const username = Utils.uuid();
        const credentials = Realm.Sync.Credentials.nickname(username, true);
        const user = await Realm.Sync.User.login('http://127.0.0.1:9080', credentials);
        const customRealm = await Realm.open({
            schema: [ { name: 'Dog', properties: { name: 'string' } } ],
            sync: {
                user: user,
                url: 'realm://127.0.0.1:9080/default',
                fullSynchronization: false,
                customQueryBasedSyncIdentifier: "foo/bar",
            }
        });

        // Ensure that the custom partial sync identifier was picked up and appended to the url
        TestCase.assertTrue(customRealm.path.endsWith(encodeURIComponent("default/__partial/foo/bar")));
        customRealm.close();

        const basicRealm = await Realm.open({
            schema: [ { name: 'Dog', properties: { name: 'string' } } ],
            sync: {
                user,
                url: 'realm://127.0.0.1:9080/default',
                fullSynchronization: false,
            }
        });

        // Sanity check - when there's no custom identifier, it should not end in /foo/bar
        TestCase.assertFalse(basicRealm.path.endsWith(encodeURIComponent("default/__partial/foo/bar")));
        basicRealm.close();
    },

    testSubscribeInFullRealm() {
        const username = Utils.uuid();
        const credentials = Realm.Sync.Credentials.nickname(username);
        return Realm.Sync.User.login('http://127.0.0.1:9080', credentials).then(user => {
            let config = {
                sync: {
                    user: user,
                    url: 'realm://127.0.0.1:9080/~/default',
                    fullSynchronization: true, // <---- calling subscribe should fail
                    error: (session, error) => console.log(error)
                },
                schema: [{ name: 'Dog', properties: { name: 'string' } }]
            };

            Realm.deleteFile(config);
            const realm = new Realm(config);
            TestCase.assertEqual(realm.objects('Dog').length, 0);
            TestCase.assertThrows(() => realm.objects('Dog').filtered("name == 'Lassy 1'").subscribe());
            realm.close();
        });
    },

    testInvalidArugmentsToAutomaticSyncConfiguration() {
        TestCase.assertThrows(() => Realm.automaticSyncConfiguration('foo', 'bar')); // too many arguments
    },

    async testPartialSync() {
        if (!isNodeProcess) {
            return;
        }

        const username = Utils.uuid();
        const path = `/~/testPartialSync`;
        const credentials = Realm.Sync.Credentials.nickname(username, true);
        await runOutOfProcess(__dirname + '/partial-sync-api-helper.js', username, REALM_MODULE_PATH, path)
        const user = await Realm.Sync.User.login('http://127.0.0.1:9080', credentials);

        let config = Realm.Sync.User.current.createConfiguration({sync: {url: `realm://127.0.0.1:9080${path}`}});
        config.schema = [{ name: 'Dog', properties: { name: 'string' } }];
        const realm = await Realm.open(config);

        const session = realm.syncSession;
        TestCase.assertInstanceOf(session, Realm.Sync.Session);
        TestCase.assertEqual(session.user.identity, user.identity);
        TestCase.assertEqual(session.state, 'active');

        TestCase.assertEqual(realm.objects('Dog').length, 0);
        const results1 = realm.objects('Dog').filtered("name == 'Lassy 1'");
        const results2 = realm.objects('Dog').filtered("name == 'Lassy 2'");

        const subscription1 = results1.subscribe();
        TestCase.assertEqual(subscription1.state, Realm.Sync.SubscriptionState.Creating);

        const subscription2 = results2.subscribe('foobar');
        TestCase.assertEqual(subscription2.state, Realm.Sync.SubscriptionState.Creating);

        const waitForSubscription = (results, subscription, subName, dogName) => {
            return new Promise((resolve, reject) => {
                subscription.addListener((subscription, state) => {
                    if (state !== Realm.Sync.SubscriptionState.Complete) {
                        return;
                    }
                    try {
                        subscription.removeAllListeners();
                        results.addListener((collection, changeset) => {
                            TestCase.assertEqual(collection.length, 1);
                            TestCase.assertEqual(collection[0].name, dogName);
                            results.removeAllListeners();
                            TestCase.assertEqual(subscription.name, subName);
                            resolve();
                        });
                    }
                    catch (e) {
                        reject(e);
                    }
                });
            });
        };
        await waitForSubscription(results1, subscription1, undefined, 'Lassy 1');
        await waitForSubscription(results2, subscription2, 'foobar', 'Lassy 2');

        let listOfSubscriptions = realm.subscriptions();
        TestCase.assertEqual(listOfSubscriptions.length, 2 + 5); // 2 = the two subscriptions, 5 = the permissions classes
        TestCase.assertEqual(listOfSubscriptions[0]['name'], '[Dog] name == "Lassy 1"'); // the query is the default name; notice the trailing whitespace!
        TestCase.assertEqual(listOfSubscriptions[0]['query'], 'name == "Lassy 1"'); // notice the trailing whitespace!
        TestCase.assertEqual(listOfSubscriptions[0]['objectType'], 'Dog');
        TestCase.assertEqual(listOfSubscriptions[1]['name'], 'foobar');
        TestCase.assertEqual(listOfSubscriptions[1]['query'], 'name == "Lassy 2"'); // notice the trailing whitespace!
        TestCase.assertEqual(listOfSubscriptions[1]['objectType'], 'Dog');

        listOfSubscriptions = realm.subscriptions('*bar');
        TestCase.assertEqual(listOfSubscriptions.length, 1);

        listOfSubscriptions = realm.subscriptions('RABOOF');
        TestCase.assertEqual(listOfSubscriptions.length, 0);

        subscription1.unsubscribe();
        realm.unsubscribe('foobar');

        await new Promise(resolve => {
            realm.objects('__ResultSets').addListener((subscriptions) => {
                if (subscriptions.length === 5) {
                    resolve();
                }
            });
        });

        TestCase.assertEqual(realm.subscriptions().length, 5); // the 5 permissions classes
    },

    testPartialSyncWithDynamicSchema() {
        if (!isNodeProcess) {
            return;
        }
        const username = Utils.uuid();
        const credentials = Realm.Sync.Credentials.nickname(username);
        let user;
        return Realm.Sync.User.login('http://127.0.0.1:9080', credentials).then(u => {
            user = u;
            let config = {
                sync: {
                    user: user,
                    url: 'realm://127.0.0.1:9080/~/dynamicSchema',
                    fullSynchronization: false,
                    error: (session, error) => console.log(error)
                }
            };
            return Realm.open(config);
        }).then(realm => {
            // Dog type shouldn't exist in the schema yet
            TestCase.assertThrows(() => realm.objects('Dog'));
            return new Promise(resolve => {
                realm.addListener('schema', () => {
                    if (realm.schema.find(s => s.name === 'Dog')) {
                        setTimeout(() => resolve(realm), 0);
                        realm.removeAllListeners();
                    }
                });
                runOutOfProcess(__dirname + '/partial-sync-api-helper.js', username, REALM_MODULE_PATH, '/~/dynamicSchema');
            });
        }).then(realm => {
            // Should now have Dog type in the schema, but no objects
            TestCase.assertEqual(0, realm.objects('Dog').length);
            return new Promise(resolve => {
                realm.objects('Dog').subscribe().addListener((subscription, state) => {
                    if (state === Realm.Sync.SubscriptionState.Complete) {
                        subscription.removeAllListeners();
                        resolve(realm);
                    }
                });
            });
        }).then(realm => {
            // Should now have objects
            TestCase.assertEqual(3, realm.objects('Dog').length);
        });
    },

<<<<<<< HEAD
    // testRoleClassWithPartialSyncCanCoexistWithPermissionsClass() {
    //     if (!isNodeProccess) {
    //         return;
    //     }

    //     const username = Utils.uuid();
    //     const credentials = Realm.Sync.Credentials.nickname(username);
    //     return Realm.Sync.User.login('http://127.0.0.1:9080', credentials).then(user => {
    //         let config = {
    //             schema: [{name: 'Role', properties: {name: 'string'}}],
    //             sync: {
    //                 user: user,
    //                 url: 'realm://127.0.0.1:9080/~/roleClass',
    //                 fullSynchronization: false,
    //                 error: (session, error) => console.log(error)
    //             }
    //         };
    //         return Realm.open(config);
    //     }).then(realm => {
    //         // verify that these don't throw
    //         realm.objects('Role');
    //         realm.objects('__Role');
    //     });
    // },
=======
    testRoleClassWithPartialSyncCanCoexistWithPermissionsClass() {
        if (!isNodeProcess) {
            return;
        }

        const username = Utils.uuid();
        const credentials = Realm.Sync.Credentials.nickname(username);
        return Realm.Sync.User.login('http://127.0.0.1:9080', credentials).then(user => {
            let config = {
                schema: [{name: 'Role', properties: {name: 'string'}}],
                sync: {
                    user: user,
                    url: 'realm://127.0.0.1:9080/~/roleClass',
                    fullSynchronization: false,
                    error: (session, error) => console.log(error)
                }
            };
            return Realm.open(config);
        }).then(realm => {
            // verify that these don't throw
            realm.objects('Role');
            realm.objects('__Role');
        });
    },
>>>>>>> 8f0b1098

    testClientReset() {
        // FIXME: try to enable for React Native
        if (!isNodeProcess) {
            return;
        }

        return Realm.Sync.User.login('http://127.0.0.1:9080', Realm.Sync.Credentials.anonymous()).then(user => {
            return new Promise((resolve, _reject) => {
                var realm;
                const config = user.createConfiguration({ sync: { url: 'realm://127.0.0.1:9080/~/myrealm' } });
                config.sync.clientResyncMode = 'manual';
                config.sync.error = (sender, error) => {
                    try {
                        TestCase.assertEqual(error.name, 'ClientReset');
                        TestCase.assertDefined(error.config);
                        TestCase.assertNotEqual(error.config.path, '');
                        const path = realm.path;
                        realm.close();
                        Realm.Sync.initiateClientReset(path);
                        // open Realm with error.config, and copy required objects a Realm at `path`
                        resolve();
                    }
                    catch (e) {
                        _reject(e);
                    }
                };
                realm = new Realm(config);
                const session = realm.syncSession;

                TestCase.assertEqual(session.config.error, config.sync.error);
                session._simulateError(211, 'ClientReset'); // 211 -> divering histories
            });
        });
    },

<<<<<<< HEAD
    // testAddConnectionNotification() {
    //     return Realm.Sync.User.login('http://127.0.0.1:9080', Realm.Sync.Credentials.anonymous()).then((u) => {
    //         let config = {
    //             sync: {
    //                 user: u,
    //                 url: `realm://127.0.0.1:9080/~/${Utils.uuid()}`,
    //                 fullSynchronization: true,
    //             }
    //         };
    //         return Realm.open(config);
    //     }).then(realm => {
    //         return new Promise((resolve, reject) => {
    //             realm.syncSession.addConnectionNotification((newState, oldState) => {
    //                 if (oldState === Realm.Sync.ConnectionState.Connected && newState === Realm.Sync.ConnectionState.Disconnected) {
    //                     resolve();
    //                 }
    //             });
    //             realm.close()
    //         })
    //     });
    // },
=======
    testClientResyncIncorrectMode() {
        // FIXME: try to enable for React Native
        if (!isNodeProcess) {
            return;
        }

        return Realm.Sync.User.login('http://127.0.0.1:9080', Realm.Sync.Credentials.anonymous()).then(user => {
            return new Promise((resolve, reject) => {
                var realm;
                const config = user.createConfiguration({ sync: { url: 'realm://127.0.0.1:9080/~/myrealm' } });
                config.sync.clientResyncMode = 'foobar'; // incorrect mode
                try {
                    new Realm(config);
                    reject('Should have failed if incorrect resync mode.');
                }
                catch (e) {
                    resolve();
                }
            });
        });
    },

    testClientResyncIncorrectModeForQueryBasedSync() {
        // FIXME: try to enable for React Native
        if (!isNodeProcess) {
            return;
        }

        return Realm.Sync.User.login('http://127.0.0.1:9080', Realm.Sync.Credentials.anonymous()).then(user => {
            return new Promise((resolve, reject) => {
                var realm;
                let config = {
                    sync: {
                        user: user,
                        url: 'realm://127.0.0.1:9080/~/dynamicSchema',
                        fullSynchronization: false,
                        clientResyncMode: 'recover'
                    }
                };
                try {
                    new Realm(config);
                    reject('Should have failed if incorrect resync mode.');
                }
                catch (e) {
                    resolve();
                }
            });
        });
    },

    testAddConnectionNotification() {
        return Realm.Sync.User.login('http://127.0.0.1:9080', Realm.Sync.Credentials.anonymous()).then((u) => {
            let config = {
                sync: {
                    user: u,
                    url: `realm://127.0.0.1:9080/~/${Utils.uuid()}`,
                    fullSynchronization: true,
                }
            };
            return Realm.open(config);
        }).then(realm => {
            return new Promise((resolve, reject) => {
                realm.syncSession.addConnectionNotification((newState, oldState) => {
                    if (oldState === Realm.Sync.ConnectionState.Connected && newState === Realm.Sync.ConnectionState.Disconnected) {
                        resolve();
                    }
                });
                realm.close()
            })
        });
    },
>>>>>>> 8f0b1098

    testRemoveConnectionNotification() {
        return Realm.Sync.User.login('http://127.0.0.1:9080', Realm.Sync.Credentials.anonymous()).then((u) => {
            let config = {
                sync: {
                    user: u,
                    url: `realm://127.0.0.1:9080/~/${Utils.uuid()}`,
                    fullSynchronization: true,
                }
            };
            return Realm.open(config);
        }).then(realm => {
            return new Promise((resolve, reject) => {
                let callback1 = () => {
                    reject("Should not be called");
                };
                let callback2 = (newState, oldState) => {
                    if (oldState === Realm.Sync.ConnectionState.Connected && newState === Realm.Sync.ConnectionState.Disconnected) {
                        resolve();
                    }
                };
                let session = realm.syncSession;
                session.addConnectionNotification(callback1);
                session.addConnectionNotification(callback2);
                session.removeConnectionNotification(callback1);
                realm.close()
            });
        });
    },

<<<<<<< HEAD
    // testConnectionState() {
    //     if (!isNodeProccess) {
    //         return;
    //     }

    //     return Realm.Sync.User.login('http://127.0.0.1:9080', Realm.Sync.Credentials.anonymous()).then((u) => {
    //         let config = {
    //             sync: {
    //                 user: u,
    //                 url: `realm://127.0.0.1:9080/~/${Utils.uuid()}`,
    //                 fullSynchronization: true,
    //             }
    //         };
    //         return Realm.open(config);
    //     }).then(realm => {
    //         let session = realm.syncSession;
    //         session.pause();
    //         TestCase.assertEqual(session.connectionState, Realm.Sync.ConnectionState.Disconnected);
    //         TestCase.assertFalse(session.isConnected());

    //         return new Promise((resolve, reject) => {
    //             session.addConnectionNotification((newState, oldState) => {
    //                 switch (newState) {
    //                     case Realm.Sync.ConnectionState.Disconnected:
    //                         TestCase.assertEqual(session.connectionState, Realm.Sync.ConnectionState.Disconnected);
    //                         TestCase.assertFalse(session.isConnected());
    //                         break;
    //                     case Realm.Sync.ConnectionState.Connecting:
    //                         TestCase.assertEqual(session.connectionState, Realm.Sync.ConnectionState.Connecting);
    //                         TestCase.assertFalse(session.isConnected());
    //                         break;
    //                     case Realm.Sync.ConnectionState.Connected:
    //                         TestCase.assertEqual(session.connectionState, Realm.Sync.ConnectionState.Connected);
    //                         TestCase.assertTrue(session.isConnected());
    //                         break;
    //                     default:
    //                         reject(`unknown connection value: ${newState}`);
    //                 }

    //                 if (oldState === Realm.Sync.ConnectionState.Connecting && newState === Realm.Sync.ConnectionState.Connected) {
    //                     resolve();
    //                 }
    //             });
    //             session.resume();
    //             setTimeout(() => { reject() }, 10000);
    //         });
    //     });
    // },
=======
    testConnectionState() {
        if (!isNodeProcess) {
            return;
        }

        return Realm.Sync.User.login('http://127.0.0.1:9080', Realm.Sync.Credentials.anonymous()).then((u) => {
            let config = {
                sync: {
                    user: u,
                    url: `realm://127.0.0.1:9080/~/${Utils.uuid()}`,
                    fullSynchronization: true,
                }
            };
            return Realm.open(config);
        }).then(realm => {
            let session = realm.syncSession;
            session.pause();
            TestCase.assertEqual(session.connectionState, Realm.Sync.ConnectionState.Disconnected);
            TestCase.assertFalse(session.isConnected());

            return new Promise((resolve, reject) => {
                session.addConnectionNotification((newState, oldState) => {
                    switch (newState) {
                        case Realm.Sync.ConnectionState.Disconnected:
                            TestCase.assertEqual(session.connectionState, Realm.Sync.ConnectionState.Disconnected);
                            TestCase.assertFalse(session.isConnected());
                            break;
                        case Realm.Sync.ConnectionState.Connecting:
                            TestCase.assertEqual(session.connectionState, Realm.Sync.ConnectionState.Connecting);
                            TestCase.assertFalse(session.isConnected());
                            break;
                        case Realm.Sync.ConnectionState.Connected:
                            TestCase.assertEqual(session.connectionState, Realm.Sync.ConnectionState.Connected);
                            TestCase.assertTrue(session.isConnected());
                            break;
                        default:
                            reject(`unknown connection value: ${newState}`);
                    }

                    if (oldState === Realm.Sync.ConnectionState.Connecting && newState === Realm.Sync.ConnectionState.Connected) {
                        resolve();
                    }
                });
                session.resume();
                setTimeout(() => { reject() }, 10000);
            });
        });
    },
>>>>>>> 8f0b1098

    async testResumePause() {
        const user = await Realm.Sync.User.register('http://127.0.0.1:9080', Utils.uuid(), 'password')
        const config = {
            sync: {
                user: user,
                url: 'realm://127.0.0.1:9080/~/testResumePause',
                fullSynchronization: true,
            }
        };

        const realm = await Realm.open(config);
        const session = realm.syncSession;
        await waitForConnectionState(session, Realm.Sync.ConnectionState.Connected);

        session.pause();
        await waitForConnectionState(session, Realm.Sync.ConnectionState.Disconnected);

        session.resume();
        await waitForConnectionState(session, Realm.Sync.ConnectionState.Connected);
    },

    async testMultipleResumes() {
        const user = await Realm.Sync.User.register('http://127.0.0.1:9080', Utils.uuid(), 'password')
        const config = {
            sync: {
                user: user,
                url: `realm://127.0.0.1:9080/~/${Utils.uuid()}`,
                fullSynchronization: true,
            }
        };

        const realm = await Realm.open(config);
        const session = realm.syncSession;
        await waitForConnectionState(session, Realm.Sync.ConnectionState.Connected);

        session.resume();
        session.resume();
        session.resume();
        return new Promise((resolve, reject) => {
            setTimeout(() => {
                if (session.isConnected()) {
                    resolve();
                } else {
                    reject(`Session should have been connected but was '${session.connectionState}'.`);
                }
            }, 1000);
        });
    },

    async testMultiplePauses() {
        const user = await Realm.Sync.User.register('http://127.0.0.1:9080', Utils.uuid(), 'password')
        const config = {
            sync: {
                user: user,
                url: `realm://127.0.0.1:9080/~/${Utils.uuid()}`,
                fullSynchronization: true,
            }
        };

        const realm = await Realm.open(config);
        const session = realm.syncSession;
        await waitForConnectionState(session, Realm.Sync.ConnectionState.Connected);

        session.pause();
        session.pause();
        session.pause();
        return new Promise((resolve, reject) => {
            setTimeout(() => {
                if (!session.isConnected()) {
                    resolve();
                } else {
                    reject(`Session should have been disconnected but was '${session.connectionState}'.`);
                }
            }, 1000);
        });
    },

    testUploadDownloadAllChanges() {
        const AUTH_URL = 'http://127.0.0.1:9080';
        const REALM_URL = `realm://127.0.0.1:9080/completion_realm/${Utils.uuid()}`;
        const schema = {
            'name': 'CompletionHandlerObject',
            properties: {
                'name': { type: 'string'}
            }
        };

        let admin2Realm;
        return Realm.Sync.User.login(AUTH_URL, Realm.Sync.Credentials.nickname("admin1", true))
            .then((admin1) => {
                const admin1Config = admin1.createConfiguration({
                    schema: [schema],
                    sync:  {
                        url: REALM_URL,
                        fullSynchronization: true
                    }
                });
                return Realm.open(admin1Config);
            })
            .then((admin1Realm) => {
                admin1Realm.write(() => { admin1Realm.create('CompletionHandlerObject', { 'name': 'foo'}); });
                return admin1Realm.syncSession.uploadAllLocalChanges();
            })
            .then(() => {
                return Realm.Sync.User.login(AUTH_URL, Realm.Sync.Credentials.nickname("admin2", true));
            })
            .then((admin2) => {
                const admin2Config = admin2.createConfiguration({
                    schema: [schema],
                    sync:  {
                        url: REALM_URL,
                        fullSynchronization: true
                    }
                });
                return Realm.open(config).then(admin2Realm => {
                    return admin2Realm.syncSession.downloadAllServerChanges();
                });
            })
            .then(() => {
                TestCase.assertEqual(1,  admin2Realm.objects('CompletionHandlerObject').length);
            });
    },

    testDownloadAllServerChangesTimeout() {
        if (!isNodeProcess) {
            return;
        }

        const AUTH_URL = 'http://127.0.0.1:9080';
        const REALM_URL = 'realm://127.0.0.1:9080/timeout_download_realm';
        let realm;
        return Realm.Sync.User.login(AUTH_URL, Realm.Sync.Credentials.nickname("admin", true))
            .then((admin1) => {
                const admin1Config = admin1.createConfiguration({
                    sync: {
                        url: REALM_URL,
                        fullSynchronization: true
                    }
                });
                realm = new Realm(admin1Config);
                return realm.syncSession.downloadAllServerChanges(1);
            }).then(() => { throw new Error('Download did not time out'); }, (e) => {
                TestCase.assertEqual(e, 'Downloading changes did not complete in 1 ms.');
                return realm.syncSession.downloadAllServerChanges();
            });
    },

    testUploadAllLocalChangesTimeout() {
        if (!isNodeProcess) {
            return;
        }

        const AUTH_URL = 'http://127.0.0.1:9080';
        const REALM_URL = 'realm://127.0.0.1:9080/timeout_upload_realm';
        let realm;
        return Realm.Sync.User.login(AUTH_URL, Realm.Sync.Credentials.nickname("admin", true))
            .then((admin1) => {
                const admin1Config = admin1.createConfiguration({
                    sync: {
                        url: REALM_URL,
                        fullSynchronization: true
                    }
                });
                realm = new Realm(admin1Config);
                return realm.syncSession.uploadAllLocalChanges(1);
            }).then(() => { throw new Error('Upload did not time out'); }, (e) => {
                TestCase.assertEqual(e, 'Uploading changes did not complete in 1 ms.');
                return realm.syncSession.uploadAllLocalChanges();
            });
    },

    testReconnect() {
        const AUTH_URL = 'http://127.0.0.1:9080';
        const REALM_URL = 'realm://127.0.0.1:9080/~/reconnect';
        return Realm.Sync.User.login(AUTH_URL, Realm.Sync.Credentials.nickname("admin", true))
            .then((admin1) => {
                const admin1Config = admin1.createConfiguration({
                    sync: {
                        url: REALM_URL,
                        fullSynchronization: true
                    }
                });
                let realm = new Realm(admin1Config);

                // No real way to check if this works automatically.
                // This is just a smoke test, making sure the method doesn't crash outright.
                Realm.Sync.reconnect();
            });
    },

    test_hasExistingSessions() {
        TestCase.assertFalse(Realm.Sync._hasExistingSessions());

        const AUTH_URL = 'http://127.0.0.1:9080';
        const REALM_URL = 'realm://127.0.0.1:9080/~/active_sessions';
        return Realm.Sync.User.login(AUTH_URL, Realm.Sync.Credentials.nickname("admin", true))
            .then((admin1) => {
                const admin1Config = admin1.createConfiguration({
                    sync: {
                        url: REALM_URL,
                        fullSynchronization: true
                    }
                });
                let realm = new Realm(admin1Config);
                realm.close();

                // Wait for the session to finish
                return new Promise((resolve, reject) => {
                    let intervalId;
                    let it = 50;
                    intervalId = setInterval(function() {
                        if (!Realm.Sync._hasExistingSessions()) {
                            clearInterval(intervalId);
                            resolve();
                        } else if (it < 0) {
                            clearInterval(intervalId);
                            reject("Failed to cleanup session in time");
                        } else {
                            it--;
                        }
                    }, 100);
                });
            });
    },

    testSessionStopPolicy() {
        const AUTH_URL = 'http://127.0.0.1:9080';
        const REALM_URL = 'realm://127.0.0.1:9080/~/stop_policy';
        return Realm.Sync.User.login(AUTH_URL, Realm.Sync.Credentials.nickname("admin", true))
            .then((admin1) => {
                // Check valid input
                const config1 = admin1.createConfiguration({
                    sync: {
                        url: REALM_URL,
                        fullSynchronization: true,
                        _sessionStopPolicy: 'after-upload'
                    }
                });
                new Realm(config1).close();

                const config2 = config1;
                config2.sync._sessionStopPolicy = 'immediately';
                new Realm(config2).close();

                const config3 = config1;
                config3.sync._sessionStopPolicy = 'never';
                new Realm(config3).close();

                // Invalid input
                const config4 = config1;
                config4.sync._sessionStopPolicy = "foo";
                TestCase.assertThrows(() => new Realm(config4));
        });
    },

    testSessionStopPolicyImmediately() {
        const AUTH_URL = 'http://127.0.0.1:9080';
        const REALM_URL = 'realm://127.0.0.1:9080/~/stop_policy_immediately';
        return Realm.Sync.User.login(AUTH_URL, Realm.Sync.Credentials.nickname("admin", true))
            .then((admin1) => {
                // Check valid input
                const config1 = admin1.createConfiguration({
                    sync: {
                        url: REALM_URL,
                        fullSynchronization: true,
                        _sessionStopPolicy: 'immediately'
                    }
                });

                {
                    TestCase.assertFalse(Realm.Sync._hasExistingSessions());
                    const realm = new Realm(config1);
                    const session = realm.syncSession;
                    TestCase.assertTrue(Realm.Sync._hasExistingSessions());
                    realm.close();
                }
                TestCase.assertFalse(Realm.Sync._hasExistingSessions());
            });
    }
};<|MERGE_RESOLUTION|>--- conflicted
+++ resolved
@@ -969,9 +969,8 @@
         });
     },
 
-<<<<<<< HEAD
     // testRoleClassWithPartialSyncCanCoexistWithPermissionsClass() {
-    //     if (!isNodeProccess) {
+    //     if (!isNodeProcess) {
     //         return;
     //     }
 
@@ -994,32 +993,6 @@
     //         realm.objects('__Role');
     //     });
     // },
-=======
-    testRoleClassWithPartialSyncCanCoexistWithPermissionsClass() {
-        if (!isNodeProcess) {
-            return;
-        }
-
-        const username = Utils.uuid();
-        const credentials = Realm.Sync.Credentials.nickname(username);
-        return Realm.Sync.User.login('http://127.0.0.1:9080', credentials).then(user => {
-            let config = {
-                schema: [{name: 'Role', properties: {name: 'string'}}],
-                sync: {
-                    user: user,
-                    url: 'realm://127.0.0.1:9080/~/roleClass',
-                    fullSynchronization: false,
-                    error: (session, error) => console.log(error)
-                }
-            };
-            return Realm.open(config);
-        }).then(realm => {
-            // verify that these don't throw
-            realm.objects('Role');
-            realm.objects('__Role');
-        });
-    },
->>>>>>> 8f0b1098
 
     testClientReset() {
         // FIXME: try to enable for React Native
@@ -1056,7 +1029,56 @@
         });
     },
 
-<<<<<<< HEAD
+    testClientResyncIncorrectMode() {
+        // FIXME: try to enable for React Native
+        if (!isNodeProcess) {
+            return;
+        }
+
+        return Realm.Sync.User.login('http://127.0.0.1:9080', Realm.Sync.Credentials.anonymous()).then(user => {
+            return new Promise((resolve, reject) => {
+                var realm;
+                const config = user.createConfiguration({ sync: { url: 'realm://127.0.0.1:9080/~/myrealm' } });
+                config.sync.clientResyncMode = 'foobar'; // incorrect mode
+                try {
+                    new Realm(config);
+                    reject('Should have failed if incorrect resync mode.');
+                }
+                catch (e) {
+                    resolve();
+                }
+            });
+        });
+    },
+
+    testClientResyncIncorrectModeForQueryBasedSync() {
+        // FIXME: try to enable for React Native
+        if (!isNodeProcess) {
+            return;
+        }
+
+        return Realm.Sync.User.login('http://127.0.0.1:9080', Realm.Sync.Credentials.anonymous()).then(user => {
+            return new Promise((resolve, reject) => {
+                var realm;
+                let config = {
+                    sync: {
+                        user: user,
+                        url: 'realm://127.0.0.1:9080/~/dynamicSchema',
+                        fullSynchronization: false,
+                        clientResyncMode: 'recover'
+                    }
+                };
+                try {
+                    new Realm(config);
+                    reject('Should have failed if incorrect resync mode.');
+                }
+                catch (e) {
+                    resolve();
+                }
+            });
+        });
+    },
+
     // testAddConnectionNotification() {
     //     return Realm.Sync.User.login('http://127.0.0.1:9080', Realm.Sync.Credentials.anonymous()).then((u) => {
     //         let config = {
@@ -1078,79 +1100,6 @@
     //         })
     //     });
     // },
-=======
-    testClientResyncIncorrectMode() {
-        // FIXME: try to enable for React Native
-        if (!isNodeProcess) {
-            return;
-        }
-
-        return Realm.Sync.User.login('http://127.0.0.1:9080', Realm.Sync.Credentials.anonymous()).then(user => {
-            return new Promise((resolve, reject) => {
-                var realm;
-                const config = user.createConfiguration({ sync: { url: 'realm://127.0.0.1:9080/~/myrealm' } });
-                config.sync.clientResyncMode = 'foobar'; // incorrect mode
-                try {
-                    new Realm(config);
-                    reject('Should have failed if incorrect resync mode.');
-                }
-                catch (e) {
-                    resolve();
-                }
-            });
-        });
-    },
-
-    testClientResyncIncorrectModeForQueryBasedSync() {
-        // FIXME: try to enable for React Native
-        if (!isNodeProcess) {
-            return;
-        }
-
-        return Realm.Sync.User.login('http://127.0.0.1:9080', Realm.Sync.Credentials.anonymous()).then(user => {
-            return new Promise((resolve, reject) => {
-                var realm;
-                let config = {
-                    sync: {
-                        user: user,
-                        url: 'realm://127.0.0.1:9080/~/dynamicSchema',
-                        fullSynchronization: false,
-                        clientResyncMode: 'recover'
-                    }
-                };
-                try {
-                    new Realm(config);
-                    reject('Should have failed if incorrect resync mode.');
-                }
-                catch (e) {
-                    resolve();
-                }
-            });
-        });
-    },
-
-    testAddConnectionNotification() {
-        return Realm.Sync.User.login('http://127.0.0.1:9080', Realm.Sync.Credentials.anonymous()).then((u) => {
-            let config = {
-                sync: {
-                    user: u,
-                    url: `realm://127.0.0.1:9080/~/${Utils.uuid()}`,
-                    fullSynchronization: true,
-                }
-            };
-            return Realm.open(config);
-        }).then(realm => {
-            return new Promise((resolve, reject) => {
-                realm.syncSession.addConnectionNotification((newState, oldState) => {
-                    if (oldState === Realm.Sync.ConnectionState.Connected && newState === Realm.Sync.ConnectionState.Disconnected) {
-                        resolve();
-                    }
-                });
-                realm.close()
-            })
-        });
-    },
->>>>>>> 8f0b1098
 
     testRemoveConnectionNotification() {
         return Realm.Sync.User.login('http://127.0.0.1:9080', Realm.Sync.Credentials.anonymous()).then((u) => {
@@ -1181,9 +1130,8 @@
         });
     },
 
-<<<<<<< HEAD
     // testConnectionState() {
-    //     if (!isNodeProccess) {
+    //     if (!isNodeProcess) {
     //         return;
     //     }
 
@@ -1230,56 +1178,6 @@
     //         });
     //     });
     // },
-=======
-    testConnectionState() {
-        if (!isNodeProcess) {
-            return;
-        }
-
-        return Realm.Sync.User.login('http://127.0.0.1:9080', Realm.Sync.Credentials.anonymous()).then((u) => {
-            let config = {
-                sync: {
-                    user: u,
-                    url: `realm://127.0.0.1:9080/~/${Utils.uuid()}`,
-                    fullSynchronization: true,
-                }
-            };
-            return Realm.open(config);
-        }).then(realm => {
-            let session = realm.syncSession;
-            session.pause();
-            TestCase.assertEqual(session.connectionState, Realm.Sync.ConnectionState.Disconnected);
-            TestCase.assertFalse(session.isConnected());
-
-            return new Promise((resolve, reject) => {
-                session.addConnectionNotification((newState, oldState) => {
-                    switch (newState) {
-                        case Realm.Sync.ConnectionState.Disconnected:
-                            TestCase.assertEqual(session.connectionState, Realm.Sync.ConnectionState.Disconnected);
-                            TestCase.assertFalse(session.isConnected());
-                            break;
-                        case Realm.Sync.ConnectionState.Connecting:
-                            TestCase.assertEqual(session.connectionState, Realm.Sync.ConnectionState.Connecting);
-                            TestCase.assertFalse(session.isConnected());
-                            break;
-                        case Realm.Sync.ConnectionState.Connected:
-                            TestCase.assertEqual(session.connectionState, Realm.Sync.ConnectionState.Connected);
-                            TestCase.assertTrue(session.isConnected());
-                            break;
-                        default:
-                            reject(`unknown connection value: ${newState}`);
-                    }
-
-                    if (oldState === Realm.Sync.ConnectionState.Connecting && newState === Realm.Sync.ConnectionState.Connected) {
-                        resolve();
-                    }
-                });
-                session.resume();
-                setTimeout(() => { reject() }, 10000);
-            });
-        });
-    },
->>>>>>> 8f0b1098
 
     async testResumePause() {
         const user = await Realm.Sync.User.register('http://127.0.0.1:9080', Utils.uuid(), 'password')

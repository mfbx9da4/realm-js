--- conflicted
+++ resolved
@@ -1782,19 +1782,11 @@
                 name: 'MyTodoList'
             })
 
-<<<<<<< HEAD
-            TestCase.assertThrows(() => {
-                list.items.push(new TodoItem("Fix that bug"))
-            }, "Cannot reference a detached instance of Realm.Object")
-
-            TestCase.assertThrows(() => {
-=======
             TestCase.assertThrowsContaining(() => {
                 list.items.push(new TodoItem("Fix that bug"))
             }, "Cannot reference a detached instance of Realm.Object");
 
             TestCase.assertThrowsContaining(() => {
->>>>>>> edb012ff
                 realm.create(TodoItem, new TodoItem("Fix that bug"))
             }, "Cannot create an object from a detached Realm.Object instance")
         })

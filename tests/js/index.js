--- conflicted
+++ resolved
@@ -44,7 +44,6 @@
     MigrationTests: require("./migration-tests"),
     EncryptionTests: require("./encryption-tests"),
     AliasTests: require("./alias-tests"),
-<<<<<<< HEAD
     BsonTests: require("./bson-tests"),
     MixedTests: require("./mixed-tests"),
     DictionaryTest: require("./dictionary-tests"),
@@ -52,15 +51,8 @@
     ArrayBuffer: require("./array-buffer-tests"),
     SetTests: require("./set-tests"),
     MixedTests: require("./mixed-tests"),
-
 };
 
-=======
-    ArrayBuffer: require("./array-buffer-tests")
-    // Garbagecollectiontests: require('./garbage-collection'),
-};
-
->>>>>>> b426b4c7
 //TODO: remove when MongoDB Realm test server can be hosted on Mac or other options exists
 if (isNodeProcess) {
     TESTS.ObjectIDTests = require("./object-id-tests");
@@ -74,14 +66,11 @@
         TESTS.OpenBehaviorTests = require("./open-behavior-tests");
         TESTS.UserTests = require("./user-tests");
         TESTS.SessionTests = require("./session-tests");
-<<<<<<< HEAD
         TESTS.UUIDSyncTests= node_require("./uuid-sync-tests");
         TESTS.PartitionValueTests = node_require("./partition-value-tests");
         TESTS.SetSyncTests = node_require("./set-sync-tests");
         TESTS.MixedSyncTests = node_require("./mixed-sync-tests");
-=======
         TESTS.AnalyticsTests = require('./analytics-tests');
->>>>>>> b426b4c7
     }
 }
 

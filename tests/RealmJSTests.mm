////////////////////////////////////////////////////////////////////////////
//
// Copyright 2015 Realm Inc.
//
// Licensed under the Apache License, Version 2.0 (the "License");
// you may not use this file except in compliance with the License.
// You may obtain a copy of the License at
//
// http://www.apache.org/licenses/LICENSE-2.0
//
// Unless required by applicable law or agreed to in writing, software
// distributed under the License is distributed on an "AS IS" BASIS,
// WITHOUT WARRANTIES OR CONDITIONS OF ANY KIND, either express or implied.
// See the License for the specific language governing permissions and
// limitations under the License.
//
////////////////////////////////////////////////////////////////////////////

#import <objc/runtime.h>

#import "RealmJSTests.h"
#import "RJSUtil.hpp"
#import "RJSRealm.hpp"
#import "RJSModuleLoader.h"

#import "shared_realm.hpp"

NSString *RealmPathForFile(NSString *fileName) {
#if TARGET_OS_IPHONE
    NSString *path = NSSearchPathForDirectoriesInDomains(NSDocumentDirectory, NSUserDomainMask, YES)[0];
#else
    NSString *path = NSSearchPathForDirectoriesInDomains(NSApplicationSupportDirectory, NSUserDomainMask, YES)[0];
    path = [path stringByAppendingPathComponent:[[[NSBundle mainBundle] executablePath] lastPathComponent]];
#endif
    return [path stringByAppendingPathComponent:fileName];
}


NSString *TestRealmPath() {
    return RealmPathForFile(@"test.realm");
}

static void DeleteOrThrow(NSString *path) {
    NSError *error;
    if (![[NSFileManager defaultManager] removeItemAtPath:path error:&error]) {
        if (error.code != NSFileNoSuchFileError) {
            @throw [NSException exceptionWithName:@"RLMTestException"
                                           reason:[@"Unable to delete realm: " stringByAppendingString:error.description]
                                         userInfo:nil];
        }
    }
}

static void DeleteRealmFilesAtPath(NSString *path) {
    DeleteOrThrow(path);
    DeleteOrThrow([path stringByAppendingString:@".lock"]);
    DeleteOrThrow([path stringByAppendingString:@".note"]);
}

@interface RealmJSTests ()

@property (nonatomic, strong) JSValue *testObject;

@end

@implementation RealmJSTests

- (instancetype)initWithJSTestObject:(JSValue *)testObject methodName:(NSString *)methodName {
    self = [super initWithSelector:NSSelectorFromString(methodName)];
    if (!self) {
        return nil;
    }

    _testObject = testObject;

    return self;
}

- (JSContext *)context {
    return self.testObject.context;
}

- (void)setUp {
    [super setUp];

    NSString *defaultDir = [[NSString stringWithUTF8String:RJSDefaultPath().c_str()] stringByDeletingLastPathComponent];
    [[NSFileManager defaultManager] createDirectoryAtPath:defaultDir withIntermediateDirectories:YES attributes:nil error:nil];

    self.context.exception = nil;
}

- (void)tearDown {
<<<<<<< HEAD
    DeleteRealmFilesAtPath(TestRealmPath());
=======
    self.context = nil;

    realm::Realm::s_global_cache.invalidate_all();
    realm::Realm::s_global_cache.clear();

    // FIXME - find all realm files in the docs dir and delete them rather than hardcoding these
    DeleteRealmFilesAtPath(RealmPathForFile(@"test.realm"));
    DeleteRealmFilesAtPath(RealmPathForFile(@"test1.realm"));
    DeleteRealmFilesAtPath(RealmPathForFile(@"test2.realm"));
>>>>>>> 9916fe14
    DeleteRealmFilesAtPath(@(RJSDefaultPath().c_str()));

    [super tearDown];
}

- (void)invokeTest {
    @autoreleasepool {
        [super invokeTest];
    }
}

+ (XCTestSuite *)defaultTestSuite {
    XCTestSuite *suite = [super defaultTestSuite];
    JSContext *context = [[JSContext alloc] init];
    RJSModuleLoader *moduleLoader = [[RJSModuleLoader alloc] initWithContext:context];
    NSURL *scriptURL = [[NSBundle bundleForClass:self] URLForResource:@"index" withExtension:@"js"];

    [RealmJS initializeContext:context.JSGlobalContextRef];

    // Expose the global Realm object as a global 'realm' CommonJS module.
    [moduleLoader addGlobalModuleObject:context[@"Realm"] forName:@"realm"];

    NSError *error;
    JSValue *testObjects = [moduleLoader loadModuleFromURL:scriptURL error:&error];

    if (!testObjects) {
        NSLog(@"index.js - %@", error);
        exit(1);
    }

    for (NSString *testName in [testObjects toDictionary]) {
        JSValue *testObject = testObjects[testName];
        XCTestSuite *testSuite = [[XCTestSuite alloc] initWithName:testName];
        Class testClass = objc_allocateClassPair(self, testName.UTF8String, 0);

        for (NSString *methodName in [testObject toDictionary]) {
            XCTestCase *testCase = [[testClass alloc] initWithJSTestObject:testObject methodName:methodName];
            [testSuite addTest:testCase];
        }

        [suite addTest:testSuite];
    }

    return suite;
}

- (NSMethodSignature *)methodSignatureForSelector:(SEL)aSelector {
    NSMethodSignature *sig = [super methodSignatureForSelector:aSelector];
    return sig ?: [NSMethodSignature signatureWithObjCTypes:"v@:"];
}

- (void)forwardInvocation:(NSInvocation *)anInvocation {
    JSValue *testObject = self.testObject;
    JSContext *context = testObject.context;

    [testObject invokeMethod:NSStringFromSelector(anInvocation.selector) withArguments:nil];

    JSValue *exception = context.exception;

    if (exception) {
        JSValue *message = [exception hasProperty:@"message"] ? exception[@"message"] : exception;
        NSString *source = [exception hasProperty:@"sourceURL"] ? [exception[@"sourceURL"] toString] : nil;
        NSUInteger line = [exception hasProperty:@"line"] ? [exception[@"line"] toUInt32] - 1 : 0;
        NSURL *sourceURL = source ? [NSURL URLWithString:source.lastPathComponent relativeToURL:[NSURL URLWithString:@(__FILE__)]] : nil;

<<<<<<< HEAD
        [self recordFailureWithDescription:message.description
                                    inFile:sourceURL ? sourceURL.absoluteString : @(__FILE__)
                                    atLine:sourceURL ? line : __LINE__
                                  expected:YES];
    }
=======
@interface RJSListTests : RealmJSTests
@end
@implementation RJSListTests
+ (NSString *)jsSuiteName {
    return @"ArrayTests";
>>>>>>> 9916fe14
}

@end<|MERGE_RESOLUTION|>--- conflicted
+++ resolved
@@ -90,11 +90,6 @@
 }
 
 - (void)tearDown {
-<<<<<<< HEAD
-    DeleteRealmFilesAtPath(TestRealmPath());
-=======
-    self.context = nil;
-
     realm::Realm::s_global_cache.invalidate_all();
     realm::Realm::s_global_cache.clear();
 
@@ -102,7 +97,6 @@
     DeleteRealmFilesAtPath(RealmPathForFile(@"test.realm"));
     DeleteRealmFilesAtPath(RealmPathForFile(@"test1.realm"));
     DeleteRealmFilesAtPath(RealmPathForFile(@"test2.realm"));
->>>>>>> 9916fe14
     DeleteRealmFilesAtPath(@(RJSDefaultPath().c_str()));
 
     [super tearDown];
@@ -168,19 +162,11 @@
         NSUInteger line = [exception hasProperty:@"line"] ? [exception[@"line"] toUInt32] - 1 : 0;
         NSURL *sourceURL = source ? [NSURL URLWithString:source.lastPathComponent relativeToURL:[NSURL URLWithString:@(__FILE__)]] : nil;
 
-<<<<<<< HEAD
         [self recordFailureWithDescription:message.description
                                     inFile:sourceURL ? sourceURL.absoluteString : @(__FILE__)
                                     atLine:sourceURL ? line : __LINE__
                                   expected:YES];
     }
-=======
-@interface RJSListTests : RealmJSTests
-@end
-@implementation RJSListTests
-+ (NSString *)jsSuiteName {
-    return @"ArrayTests";
->>>>>>> 9916fe14
 }
 
 @end
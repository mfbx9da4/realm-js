////////////////////////////////////////////////////////////////////////////
//
// Copyright 2016 Realm Inc.
//
// Licensed under the Apache License, Version 2.0 (the "License");
// you may not use this file except in compliance with the License.
// You may obtain a copy of the License at
//
// http://www.apache.org/licenses/LICENSE-2.0
//
// Unless required by applicable law or agreed to in writing, software
// distributed under the License is distributed on an "AS IS" BASIS,
// WITHOUT WARRANTIES OR CONDITIONS OF ANY KIND, either express or implied.
// See the License for the specific language governing permissions and
// limitations under the License.
//
////////////////////////////////////////////////////////////////////////////

#pragma once

#include <realm/object-store/property.hpp>

#include <stdexcept>
#include <string>
#include <vector>
#include <sstream>

#include <realm/binary_data.hpp>
#include <realm/string_data.hpp>
#include <realm/util/to_string.hpp>
#include <realm/util/optional.hpp>
#include <realm/util/base64.hpp>
#include <realm/mixed.hpp>

#include <realm/object-store/util/bson/bson.hpp>
#include <realm/object-store/util/event_loop_dispatcher.hpp>
#include <realm/object-store/sync/generic_network_transport.hpp>

#if defined(__GNUC__) && !(defined(DEBUG) && DEBUG)
# define REALM_JS_INLINE inline __attribute__((always_inline))
#elif defined(_MSC_VER) && !(defined(DEBUG) && DEBUG)
# define REALM_JS_INLINE __forceinline
#else
# define REALM_JS_INLINE inline
#endif

namespace realm {
    class ObjectSchema;
}

namespace realm {
namespace js {

template<typename>
struct ResultsClass;
template<typename>
struct ListClass;

template<typename>
struct SetClass;

enum PropertyAttributes : unsigned {
    None       = 0,
    ReadOnly   = 1 << 0,
    DontEnum   = 1 << 1,
    DontDelete = 1 << 2
};

// JS: Number.MAX_SAFE_INTEGER === Math.pow(2, 53)-1;
constexpr static int64_t JS_MAX_SAFE_INTEGER = (1ll << 53) - 1;

inline PropertyAttributes operator|(PropertyAttributes a, PropertyAttributes b) {
    return PropertyAttributes(static_cast<unsigned>(a) | static_cast<unsigned>(b));
}

template<typename T>
struct String {
    using ContextType = typename T::Context;
    using StringType = typename T::String;

    /** Build a BSON structure from a stringified EJSON representation */
    static bson::Bson to_bson(String);
    /** Build a stringified EJSON representation of a BSON structure */
    static String from_bson(const bson::Bson &);

    String(const char *);
    String(const StringType &);
    String(StringType &&);
    String(StringData);

    operator StringType() const;
    operator std::string() const;
};

template<typename T>
struct Context {
    using ContextType = typename T::Context;
    using GlobalContextType = typename T::GlobalContext;

    static GlobalContextType get_global_context(ContextType);
};

class TypeErrorException : public std::invalid_argument {
public:
    template<typename NativeAccessor, typename ValueType>
    TypeErrorException(NativeAccessor& accessor, StringData object_type,
                       Property const& prop, ValueType value)
    : std::invalid_argument(util::format("%1.%2 must be of type '%3', got '%4' (%5)",
                                         object_type, prop.name, type_string(prop),
                                         accessor.typeof(value),
                                         accessor.print(value)))
    {}

    TypeErrorException(const char *name, std::string const& type, std::string const& value)
    : std::invalid_argument(util::format("%1 must be of type '%2', got (%3)",
                                         name ? name : "JS value", type, value))
    {}

    static std::string type_string(Property const& prop);
};

template<typename T>
struct Value {
    using ContextType = typename T::Context;
    using FunctionType = typename T::Function;
    using ObjectType = typename T::Object;
    using ValueType = typename T::Value;

    static const char *typeof(ContextType, const ValueType &);

    static bool is_array(ContextType, const ValueType &);
    static bool is_array_buffer(ContextType, const ValueType &);
    static bool is_array_buffer_view(ContextType, const ValueType &);
    static bool is_boolean(ContextType, const ValueType &);
    static bool is_constructor(ContextType, const ValueType &);
    static bool is_date(ContextType, const ValueType &);
    static bool is_error(ContextType, const ValueType &);
    static bool is_function(ContextType, const ValueType &);
    static bool is_null(ContextType, const ValueType &);
    static bool is_number(ContextType, const ValueType &);
    static bool is_decimal128(ContextType, const ValueType &);
    static bool is_object_id(ContextType, const ValueType &);
    static bool is_object(ContextType, const ValueType &);
    static bool is_string(ContextType, const ValueType &);
    static bool is_undefined(ContextType, const ValueType &);
    static bool is_binary(ContextType, const ValueType &);
    static bool is_valid(const ValueType &);
    static bool is_bson(ContextType, const ValueType &);
    static bool is_uuid(ContextType, const ValueType &);

    static bool is_valid_for_property(ContextType, const ValueType&, const Property&);
    static bool is_valid_for_property_type(ContextType, const ValueType&, realm::PropertyType type, StringData object_type);

    static ValueType from_boolean(ContextType, bool);
    static ValueType from_null(ContextType);
    static ValueType from_number(ContextType, double);
    static ValueType from_decimal128(ContextType, const Decimal128&);
    static ValueType from_object_id(ContextType, const ObjectId&);
    static ValueType from_string(ContextType ctx, const char *s) { return s ? from_nonnull_string(ctx, s) : from_null(ctx); }
    static ValueType from_string(ContextType ctx, StringData s) { return s ? from_nonnull_string(ctx, String<T>(s)) : from_null(ctx); }
    static ValueType from_string(ContextType ctx, const std::string& s) { return from_nonnull_string(ctx, s.c_str()); }
    static ValueType from_binary(ContextType ctx, BinaryData b) { return b ? from_nonnull_binary(ctx, b) : from_null(ctx); }
    static ValueType from_nonnull_string(ContextType, const String<T>&);
    static ValueType from_nonnull_binary(ContextType, BinaryData);
    static ValueType from_undefined(ContextType);
    static ValueType from_timestamp(ContextType, Timestamp);
    static ValueType from_mixed(ContextType, const Mixed &);
    static ValueType from_uuid(ContextType, const UUID&);
    static ValueType from_objkey(ContextType, const ObjKey&);
    static ValueType from_objlink(ContextType, const ObjLink&);
    static ValueType from_bson(ContextType, const bson::Bson &);
    static ObjectType from_bson(ContextType, const bson::BsonDocument &);

    static ObjectType to_array(ContextType, const ValueType &);
    static bool to_boolean(ContextType, const ValueType &);
    static FunctionType to_constructor(ContextType, const ValueType &);
    static ObjectType to_date(ContextType, const ValueType &);
    static FunctionType to_function(ContextType, const ValueType &);
    static double to_number(ContextType, const ValueType &);
    static Decimal128 to_decimal128(ContextType, const ValueType &);
    static ObjectId to_object_id(ContextType, const ValueType &);
    static UUID to_uuid(ContextType, const ValueType &);
    static ObjectType to_object(ContextType, const ValueType &);
    static String<T> to_string(ContextType, const ValueType &);
    static OwnedBinaryData to_binary(ContextType, const ValueType&);
    static bson::Bson to_bson(ContextType, ValueType);

#define VALIDATED(return_t, type) \
    static return_t validated_to_##type(ContextType ctx, const ValueType &value, const char *name = nullptr) { \
        if (!is_##type(ctx, value)) { \
            throw TypeErrorException(name, #type, to_string(ctx, value)); \
        } \
        return to_##type(ctx, value); \
    }

    VALIDATED(ObjectType, array)
    VALIDATED(bool, boolean)
    VALIDATED(FunctionType, constructor)
    VALIDATED(ObjectType, date)
    VALIDATED(FunctionType, function)
    VALIDATED(double, number)
    VALIDATED(ObjectType, object)
    VALIDATED(String<T>, string)
    VALIDATED(OwnedBinaryData, binary)
    VALIDATED(Decimal128, decimal128)
    VALIDATED(ObjectId, object_id)
    VALIDATED(UUID, uuid)

#undef VALIDATED
};

template<typename T>
struct Function {
    using ContextType = typename T::Context;
    using FunctionType = typename T::Function;
    using ObjectType = typename T::Object;
    using ValueType = typename T::Value;

    static ValueType callback(ContextType, const FunctionType &, const ObjectType &, size_t, const ValueType[]);
    static ValueType callback(ContextType ctx, const FunctionType & f, const ObjectType& o, std::initializer_list<ValueType> args) {
        return callback(ctx, f, o, args.size(), args.begin());
    }
    static ValueType callback(ContextType ctx, const FunctionType& f, size_t count, const ValueType args[]) {
        return callback(ctx, f, {}, count, args);
    }
    static ValueType callback(ContextType ctx, const FunctionType & f, std::initializer_list<ValueType> args) {
        return callback(ctx, f, args.size(), args.begin());
    }
    static ValueType call(ContextType, const FunctionType &, const ObjectType &, size_t, const ValueType[]);
    template<size_t N> static ValueType call(ContextType ctx, const FunctionType &function,
                                             const ObjectType &this_object, const ValueType (&arguments)[N])
    {
        return call(ctx, function, this_object, N, arguments);
    }
    static ValueType call(ContextType ctx, const FunctionType &function, size_t argument_count, const ValueType arguments[]) {
        return call(ctx, function, {}, argument_count, arguments);
    }
    static ValueType call(ContextType ctx, const FunctionType &function, const ObjectType &this_object, const std::vector<ValueType> &arguments) {
        return call(ctx, function, this_object, arguments.size(), arguments.data());
    }

    static ObjectType construct(ContextType ctx, const FunctionType & f, std::initializer_list<ValueType> args) {
        return construct(ctx, f, args.size(), args.begin());
    }
    static ObjectType construct(ContextType, const FunctionType &, size_t, const ValueType[]);
    static ObjectType construct(ContextType ctx, const FunctionType &function, const std::vector<ValueType> &arguments) {
        return construct(ctx, function, arguments.size(), arguments.data());
    }

    /**
     * These wrap a js callback into a C++ callback that takes an Optional<AppError> and possibly a result.
     * The versions that accept a result use the converter argument to convert the C++ result into a js result.
     * The returned callbacks have the following signatures:
     *
     * wrap_void_callback         - void(const util::Optional<app::AppError>& error)
     * wrap_callback_error_first  - void(const util::Optional<app::AppError>& error, auto&& result)
     * wrap_callback_result_first - void(auto&& result, const util::Optional<app::AppError>& error)
     *
     * In all cases, the converter should have a signature like JsResultType(ContextType, CppResultType), possibly with
     * const and reference qualifiers on CppResultType. The converter will only be called when there is no error.
     */
    static auto wrap_void_callback(ContextType, const ObjectType& this_object, const FunctionType& callback);
    template<typename Converter>
    static auto wrap_callback_error_first(ContextType, const ObjectType& this_object, const FunctionType& callback, Converter&& converter);
    template<typename Converter>
    static auto wrap_callback_result_first(ContextType, const ObjectType& this_object, const FunctionType& callback, Converter&& converter);
};

template<typename T>
struct Object {
    using ContextType = typename T::Context;
    using FunctionType = typename T::Function;
    using ObjectType = typename T::Object;
    using ValueType = typename T::Value;

  public:
    static ValueType get_prototype(ContextType, const ObjectType &);
    static void set_prototype(ContextType, const ObjectType &, const ValueType &);

    static ValueType get_property(ContextType, const ObjectType &, StringData);
    static ValueType get_property(ContextType c, const ObjectType &o, const char *s) { return get_property(c, o, StringData(s)); }
    static ValueType get_property(ContextType c, const ObjectType &o, const std::string &s) { return get_property(c, o, StringData(s)); }
    static ValueType get_property(ContextType, const ObjectType &, const String<T> &);
    static ValueType get_property(ContextType, const ObjectType &, uint32_t);
    static void set_property(ContextType ctx, ObjectType&& obj, const String<T>& field, const ValueType& val, PropertyAttributes attributes = None) {
        set_property(ctx, obj, field, val, attributes);
    }
    static void set_property(ContextType ctx, ObjectType&& obj, uint32_t field, const ValueType& val) {
        set_property(ctx, obj, field, val);
    }
    static void set_property(ContextType, ObjectType &, const String<T> &, const ValueType &, PropertyAttributes attributes = None);
    static void set_property(ContextType, ObjectType &, uint32_t, const ValueType &);
    static std::vector<String<T>> get_property_names(ContextType, const ObjectType &);

    static void set_global(ContextType, const String<T> &, const ValueType &);
    static ValueType get_global(ContextType, const String<T> &);

    template<typename P>
    static ValueType validated_get_property(ContextType ctx, const ObjectType &object, const P &property, const char *message = nullptr) {
        auto value = get_property(ctx, object, property);
        if (Value<T>::is_undefined(ctx, value)) {
            throw std::out_of_range(message ? message : "Object missing expected property: " + util::to_string(property));
        }
        return value;
    }

    static uint32_t validated_get_length(ContextType ctx, const ObjectType &object) {
        static const String<T> length_string = "length";
        return Value<T>::validated_to_number(ctx, get_property(ctx, object, length_string));
    }

#define VALIDATED(return_t, type) \
    static return_t validated_get_##type(ContextType ctx, const ObjectType &object, const String<T> &key, const char *message = nullptr) { \
        try { \
            return Value<T>::validated_to_##type(ctx, get_property(ctx, object, key), std::string(key).c_str()); \
        } \
        catch (std::invalid_argument &e) { \
            throw message ? std::invalid_argument(util::format("Failed to read %1: %2", message, e.what())) : e; \
        } \
    } \
    static return_t validated_get_##type(ContextType ctx, const ObjectType &object, uint32_t index, const char *message = nullptr) { \
        try { \
            return Value<T>::validated_to_##type(ctx, get_property(ctx, object, index)); \
        } \
        catch (std::invalid_argument &e) { \
            throw message ? std::invalid_argument(util::format("Failed to read %1: %2", message, e.what())) : e; \
        } \
    }

    VALIDATED(ObjectType, array)
    VALIDATED(bool, boolean)
    VALIDATED(FunctionType, constructor)
    VALIDATED(ObjectType, date)
    VALIDATED(FunctionType, function)
    VALIDATED(double, number)
    VALIDATED(ObjectType, Decimal128)
    VALIDATED(ObjectType, object)
    VALIDATED(String<T>, string)
    VALIDATED(ObjectType, ObjectId)
    VALIDATED(ObjectType, UUID)

#undef VALIDATED

    static ValueType call_method(ContextType ctx, const ObjectType &object, const String<T> &name, uint32_t argc, const ValueType arguments[]) {
        FunctionType method = validated_get_function(ctx, object, name);
        return Function<T>::call(ctx, method, object, argc, arguments);
    }
    static ValueType call_method(ContextType ctx, const ObjectType &object, const String<T> &name, const std::vector<ValueType> &arguments) {
        return call_method(ctx, object, name, (uint32_t)arguments.size(), arguments.data());
    }
    static ValueType call_method(ContextType ctx, const ObjectType &object, const String<T> &name, const std::initializer_list<ValueType> &arguments) {
        return call_method(ctx, object, name, (uint32_t)arguments.size(), arguments.begin());
    }

    static ObjectType create_empty(ContextType);
    static ObjectType create_obj(ContextType ctx, std::initializer_list<std::pair<String<T>, ValueType>> values) {
        auto obj = create_empty(ctx);
        for (auto&& [name, val] : values) {
            set_property(ctx, obj, name, val);
        }
        return obj;
    }

    static ObjectType create_array(ContextType, uint32_t, const ValueType[]);
    static ObjectType create_array(ContextType ctx, const std::vector<ValueType> &values) {
        return create_array(ctx, (uint32_t)values.size(), values.data());
    }
    static ObjectType create_array(ContextType ctx, std::initializer_list<ValueType> values) {
        return create_array(ctx, (uint32_t)values.size(), values.begin());
    }
    static ObjectType create_array(ContextType ctx) {
        return create_array(ctx, 0, nullptr);
    }

    static ObjectType create_date(ContextType, double);

    template<typename ClassType>
    static ObjectType create_instance(ContextType, typename ClassType::Internal*);

    static ObjectType create_bson_type(ContextType, StringData type, std::initializer_list<ValueType> args);

    template<typename ClassType>
    static ObjectType create_instance_by_schema(ContextType, typename T::Function& constructor, const realm::ObjectSchema& schema, typename ClassType::Internal*);

    template<typename ClassType>
    static ObjectType create_instance_by_schema(ContextType, const realm::ObjectSchema& schema, typename ClassType::Internal*);

    template<typename ClassType>
    static bool is_instance(ContextType, const ObjectType &);

    template<typename ClassType>
    static typename ClassType::Internal* get_internal(const ObjectType &);

    template<typename ClassType>
    static typename ClassType::Internal* get_internal(ContextType ctx, const ObjectType &);

    template<typename ClassType>
    static void set_internal(ContextType ctx, const ObjectType &, typename ClassType::Internal*);

    static ObjectType create_from_app_error(ContextType, const app::AppError&);
    static ValueType create_from_optional_app_error(ContextType, const util::Optional<app::AppError>&);
};

template<typename ValueType>
class Protected {
    operator ValueType() const;
    bool operator==(const ValueType &) const;
    bool operator!=(const ValueType &) const;
    bool operator==(const Protected<ValueType> &) const;
    bool operator!=(const Protected<ValueType> &) const;

    struct Comparator {
        bool operator()(const Protected<ValueType>& a, const Protected<ValueType>& b) const;
    };
};
template <typename GlobalCtx>
Protected(GlobalCtx) -> Protected<GlobalCtx>;
template <typename Ctx, typename T>
Protected(Ctx, T) -> Protected<T>;


template<typename T>
struct Exception : public std::runtime_error {
    using ContextType = typename T::Context;
    using ValueType = typename T::Value;

    const Protected<ValueType> m_value;

    Exception(ContextType ctx, const std::string &message)
        : std::runtime_error(message), m_value(ctx, value(ctx, message)) {}
    Exception(ContextType ctx, const ValueType &val)
        : std::runtime_error(std::string(Value<T>::to_string(ctx, val))), m_value(ctx, val) {}

    operator ValueType() const {
        return m_value;
    }

    static ValueType value(ContextType ctx, const std::string &message);

    static ValueType value(ContextType ctx, const std::exception &exp) {
        if (const Exception<T> *js_exp = dynamic_cast<const Exception<T> *>(&exp)) {
            return *js_exp;
        }
        return value(ctx, exp.what());
    }
};

template<typename T>
struct ReturnValue {
    using ValueType = typename T::Value;

    void set(const ValueType &);
    void set(const std::string &);
    void set(bool);
    void set(double);
    void set(Decimal128);
    void set(ObjectId);
    void set(int32_t);
    void set(uint32_t);
    void set_null();
    void set_undefined();
};

template<typename T, typename ClassType>
REALM_JS_INLINE typename T::Object create_object(typename T::Context ctx, typename ClassType::Internal* internal = nullptr) {
    return Object<T>::template create_instance<ClassType>(ctx, internal);
}

template<typename T, typename ClassType>
REALM_JS_INLINE typename T::Object create_instance_by_schema(typename T::Context ctx, typename T::Function& constructor, const realm::ObjectSchema& schema, typename ClassType::Internal* internal = nullptr) {
    return Object<T>::template create_instance_by_schema<ClassType>(ctx, constructor, schema, internal);
}

template<typename T, typename ClassType>
REALM_JS_INLINE typename T::Object create_instance_by_schema(typename T::Context ctx, const realm::ObjectSchema& schema, typename ClassType::Internal* internal = nullptr) {
    return Object<T>::template create_instance_by_schema<ClassType>(ctx, schema, internal);
}

template<typename T, typename ClassType>
REALM_JS_INLINE typename ClassType::Internal* get_internal(typename T::Context ctx, const typename T::Object &object) {
    return Object<T>::template get_internal<ClassType>(ctx, object);
}

template<typename T, typename ClassType>
REALM_JS_INLINE void set_internal(typename T::Context ctx, const typename T::Object &object, typename ClassType::Internal* ptr) {
    Object<T>::template set_internal<ClassType>(ctx, object, ptr);
}

template<typename T>
inline bool Value<T>::is_valid_for_property(ContextType context, const ValueType &value, const Property& prop)
{
    return is_valid_for_property_type(context, value, prop.type, prop.object_type);
}

template<typename T>
inline bool Value<T>::is_valid_for_property_type(ContextType context, const ValueType &value, realm::PropertyType type, StringData object_type) {
    using realm::PropertyType;

    auto check_value = [&](auto&& value) {
        if (is_nullable(type) && (is_null(context, value) || is_undefined(context, value))) {
            return true;
        }

        switch (type & ~PropertyType::Flags) {
            case PropertyType::Int:
            case PropertyType::Float:
            case PropertyType::Double:
                return is_number(context, value);
            case PropertyType::Decimal:
                return is_decimal128(context, value);
            case PropertyType::ObjectId:
                return is_object_id(context, value);
            case PropertyType::Bool:
                return is_boolean(context, value);
            case PropertyType::String:
                return is_string(context, value);
            case PropertyType::Data:
                return is_binary(context, value) || is_string(context, value);
            case PropertyType::Date:
                return is_date(context, value) || is_string(context, value);
            case PropertyType::Object:
                return true;
            case PropertyType::Mixed:
<<<<<<< HEAD
                throw std::runtime_error("'Mixed' type support is not implemented yet");
=======
                return true;
>>>>>>> edb012ff
            case PropertyType::UUID:
                return is_uuid(context, value);
            default:
                REALM_UNREACHABLE();
        }
    };

    auto check_collection_type = [&](auto&& list) {
        auto list_type = list->get_type();
        return list_type == type
            && is_nullable(list_type) == is_nullable(type)
            && (type != PropertyType::Object || list->get_object_schema().name == object_type);
    };


    if (!realm::is_array(type) && !realm::is_set(type) && !realm::is_dictionary(type)) {
        return check_value(value);
    }

    if (is_object(context, value)) {
        auto object = to_object(context, value);
        if (Object<T>::template is_instance<ResultsClass<T>>(context, object)) {
            return check_collection_type(get_internal<T, ResultsClass<T>>(context, object));
        }
        if (Object<T>::template is_instance<ListClass<T>>(context, object)) {
            return check_collection_type(get_internal<T, ListClass<T>>(context, object));
        }
        if (Object<T>::template is_instance<SetClass<T>>(context, object)) {
            return check_collection_type(get_internal<T, SetClass<T>>(context, object));
        }
        if (realm::is_dictionary(type)) { // FIXME: check type of `value`
            return true; // dictionary place-holder
        }
    }

    if (type == PropertyType::Object) {
        // FIXME: Do we need to validate the types of the contained objects?
        return is_array(context, value);
    }

    if (!is_array(context, value)) {
        return false;
    }

    auto array = to_array(context, value);
    uint32_t size = Object<T>::validated_get_length(context, array);
    for (uint32_t i = 0; i < size; ++i) {
        if (!check_value(Object<T>::get_property(context, array, i))) {
            return false;
        }
    }
    return true;
}

template<typename T>
inline typename T::Value Value<T>::from_timestamp(typename T::Context ctx, Timestamp ts) {
    return Object<T>::create_date(ctx, ts.get_seconds() * 1000 + ts.get_nanoseconds() / 1000000);
}

template<typename T>
inline typename T::Object Object<T>::create_from_app_error(ContextType ctx, const app::AppError& error) {
    return Object::create_obj(ctx, {
        {"message", Value<T>::from_string(ctx, error.message)},
        {"code", Value<T>::from_number(ctx, error.error_code.value())},
    });
}

template<typename T>
inline typename T::Object Object<T>::create_bson_type(ContextType ctx, StringData type, std::initializer_list<ValueType> args) {
    auto realm = Value<T>::validated_to_object(ctx, Object<T>::get_global(ctx, "Realm"));
    auto bson = Value<T>::validated_to_object(ctx, Object<T>::get_property(ctx, realm, "BSON"));
    auto ctor = Value<T>::to_constructor(ctx, Object<T>::get_property(ctx, bson, type));
    return Function<T>::construct(ctx, ctor, args);
}

template<typename T>
inline typename T::Value Object<T>::create_from_optional_app_error(ContextType ctx, const util::Optional<app::AppError>& error) {
    if (!error)
        return Value<T>::from_undefined(ctx);
    return create_from_app_error(ctx, *error);
}

<<<<<<< HEAD
template<typename T>
inline typename T::Value Value<T>::from_mixed(typename T::Context ctx, const Mixed& mixed) {
    if (mixed.is_null()) {
        return from_undefined(ctx);
    }

    switch (mixed.get_type()) {
    case type_Bool:
        return from_boolean(ctx, mixed.get<bool>());
    case type_Int:
        return from_number(ctx, static_cast<double>(mixed.get<int64_t>()));
    case type_Float:
        return from_number(ctx, mixed.get<float>());
    case type_Double:
        return from_number(ctx, mixed.get<double>());
    case type_Decimal:
        return from_decimal128(ctx, mixed.get<Decimal128>());
    case type_ObjectId:
        return from_object_id(ctx, mixed.get<ObjectId>());
    case type_Timestamp:
        return from_timestamp(ctx, mixed.get<Timestamp>());
    case type_String:
        return from_string(ctx, mixed.get<StringData>().data());
    case type_Binary:
        return from_binary(ctx, mixed.get<BinaryData>());
    case type_UUID:
        return from_uuid(ctx, mixed.get<UUID>());
    case type_Link:
        return from_objkey(ctx, mixed.get<ObjKey>());
    case type_TypedLink:
        return from_objlink(ctx, mixed.get<ObjLink>());
    case type_LinkList:
    case type_Mixed:
        break;
    }
    throw std::invalid_argument("Value not convertible.");
}

template<typename T>
inline typename T::Value Value<T>::from_uuid(typename T::Context ctx, const UUID& value) {
    throw std::runtime_error("'UUID' type support is not implemented yet");
}

=======
>>>>>>> edb012ff
template<typename T>
inline typename T::Value Value<T>::from_objkey(typename T::Context ctx, const ObjKey& value) {
    throw std::runtime_error("'Mixed' type support is not implemented yet");
}

template<typename T>
inline typename T::Value Value<T>::from_objlink(typename T::Context ctx, const ObjLink& value) {
    throw std::runtime_error("'Mixed' type support is not implemented yet");
}

template<typename T>
inline typename T::Value Value<T>::from_bson(typename T::Context ctx, const bson::Bson& value) {
    using Type = bson::Bson::Type;

    switch (value.type()) {
    case Type::Uuid:
        return from_uuid(ctx, value.operator UUID());
    case Type::MinKey:
        return Object<T>::create_bson_type(ctx, "MinKey", {});
    case Type::MaxKey:
        return Object<T>::create_bson_type(ctx, "MaxKey", {});
    case Type::Null:
        return from_null(ctx);
    case Type::Bool:
        return from_boolean(ctx, value.operator bool());
    case Type::Double:
        return from_number(ctx, value.operator double());
    case Type::Int32:
        // All int32 values can be precisely represented as a double
        return from_number(ctx, double(value.operator int32_t()));
    case Type::Int64: {
        // int64 needs special handling. The server uses it for all intish numbers, even 1.0, so we map
        // it to a plain js number if it is in the range where it can be done precisely, otherwise
        // we map to the bson.Long type which preserves the value, but is harder to use.
        const auto i64_val = value.operator int64_t();
        if (-JS_MAX_SAFE_INTEGER <= i64_val && i64_val <= JS_MAX_SAFE_INTEGER)
            return Value<T>::from_number(ctx, double(i64_val));

        return Object<T>::create_bson_type(ctx, "Long", {
            Value<T>::from_number(ctx, int32_t(i64_val)), // low
            Value<T>::from_number(ctx, int32_t(i64_val >> 32)), // high
        });
    }
    case Type::Decimal128:
        return from_decimal128(ctx, value.operator Decimal128());
    case Type::ObjectId:
        return from_object_id(ctx, value.operator ObjectId());
    case Type::Datetime:
        return from_timestamp(ctx, value.operator Timestamp());
    case Type::Timestamp: {
        auto mts = value.operator bson::MongoTimestamp();
        return Object<T>::create_bson_type(ctx, "Timestamp", {
            // The constructor takes the arguments "backwards" from standard order.
            Value<T>::from_number(ctx, mts.increment),
            Value<T>::from_number(ctx, mts.seconds),
        });
    }
    case Type::String:
        return from_string(ctx, value.operator const std::string&());
    case Type::Binary: {
        const auto& vec = value.operator const std::vector<char>&();
        const auto decoded = realm::util::base64_decode_to_vector(StringData(vec.data(), vec.size()));
        if (!decoded)
            throw std::invalid_argument("invalid base64 in binary data");
        auto Uint8Array = Value<T>::to_function(ctx, Object<T>::get_global(ctx, "Uint8Array"));
        auto array = Function<T>::construct(ctx, Uint8Array, {
            from_nonnull_binary(ctx, {decoded->data(), decoded->size()}),
        });
        return Object<T>::create_bson_type(ctx, "Binary", {
            array,
            Value<T>::from_number(ctx, 0), // TODO get subtype from `value` once it is possible.
        });
    }
    case Type::Document:
        return from_bson(ctx, value.operator const bson::BsonDocument&());
    case Type::Array: {
        auto&& in_vec = value.operator const std::vector<bson::Bson>&();
        std::vector<ValueType> out_vec;
        out_vec.reserve(in_vec.size());
        for (auto&& elem : in_vec) {
            out_vec.push_back(from_bson(ctx, elem));
        }
        return Object<T>::create_array(ctx, out_vec);
    }
    case Type::RegularExpression: {
        auto&& re = value.operator const bson::RegularExpression&();
        std::ostringstream oss;
        oss << re.options();
        return Object<T>::create_bson_type(ctx, "BSONRegExp", {
            Value<T>::from_string(ctx, re.pattern()),
            Value<T>::from_string(ctx, oss.str()),
        });
    }
    }
    throw std::invalid_argument("Value not convertible.");
}

template<typename T>
inline typename T::Object Value<T>::from_bson(typename T::Context ctx, const bson::BsonDocument& doc) {
    auto out = Object<T>::create_empty(ctx);
    for (auto&& [k, v] : doc) {
        Object<T>::set_property(ctx, out, k, from_bson(ctx, v));
    }
    return out;
}

template<typename T>
inline bson::Bson Value<T>::to_bson(typename T::Context ctx, ValueType value) {
    // For now going through the bson.EJSON.stringify() since it will correctly handle the special JS types.
    // Consider directly converting to Bson if we need more control or there are performance issues.
    auto realm = Value::validated_to_object(ctx, Object<T>::get_global(ctx, "Realm"));
    auto bson = Value::validated_to_object(ctx, Object<T>::get_property(ctx, realm, "_bson"));
    auto ejson = Value::validated_to_object(ctx, Object<T>::get_property(ctx, bson, "EJSON"));
    auto call_args_json = Object<T>::call_method(ctx, ejson, "stringify", {
        value,
        Object<T>::create_obj(ctx, {{"relaxed", Value::from_boolean(ctx, false)}}),
    });
    return bson::parse(std::string(Value::to_string(ctx, call_args_json)));
}

template <typename T>
auto Function<T>::wrap_void_callback(ContextType ctx, const ObjectType& this_object, const FunctionType& callback) {
    return [ctx = Protected(Context<T>::get_global_context(ctx)),
            callback = Protected(ctx, callback),
            this_object = Protected(ctx, this_object)]
        (const util::Optional<app::AppError>& error) {
            HANDLESCOPE(ctx);
            Function::callback(ctx, callback, this_object, {
                Object<T>::create_from_optional_app_error(ctx, error),
            });
        };
}

template <typename T>
template <typename Converter>
auto Function<T>::wrap_callback_error_first(ContextType ctx, const ObjectType& this_object, const FunctionType& callback, Converter&& converter) {
    return [ctx = Protected(Context<T>::get_global_context(ctx)),
            callback = Protected(ctx, callback),
            this_object = Protected(ctx, this_object),
            converter = std::forward<Converter>(converter)]
        (const util::Optional<app::AppError>& error, auto&& result) {
            HANDLESCOPE(ctx);
            Function::callback(ctx, callback, this_object, {
                error ? Value<T>::from_undefined(ctx) : converter(ctx, std::forward<decltype(result)>(result)),
                Object<T>::create_from_optional_app_error(ctx, error),
            });
        };
}

template <typename T>
template <typename Converter>
auto Function<T>::wrap_callback_result_first(ContextType ctx, const ObjectType& this_object, const FunctionType& callback, Converter&& converter) {
    return [callback = wrap_callback_error_first(ctx, this_object, callback, std::forward<Converter>(converter))]
            (auto&& result, const util::Optional<app::AppError>& error) -> decltype(auto) {
                return callback(error, std::forward<decltype(result)>(result));
            };
}
} // js
} // realm<|MERGE_RESOLUTION|>--- conflicted
+++ resolved
@@ -521,11 +521,7 @@
             case PropertyType::Object:
                 return true;
             case PropertyType::Mixed:
-<<<<<<< HEAD
-                throw std::runtime_error("'Mixed' type support is not implemented yet");
-=======
                 return true;
->>>>>>> edb012ff
             case PropertyType::UUID:
                 return is_uuid(context, value);
             default:
@@ -608,52 +604,6 @@
     return create_from_app_error(ctx, *error);
 }
 
-<<<<<<< HEAD
-template<typename T>
-inline typename T::Value Value<T>::from_mixed(typename T::Context ctx, const Mixed& mixed) {
-    if (mixed.is_null()) {
-        return from_undefined(ctx);
-    }
-
-    switch (mixed.get_type()) {
-    case type_Bool:
-        return from_boolean(ctx, mixed.get<bool>());
-    case type_Int:
-        return from_number(ctx, static_cast<double>(mixed.get<int64_t>()));
-    case type_Float:
-        return from_number(ctx, mixed.get<float>());
-    case type_Double:
-        return from_number(ctx, mixed.get<double>());
-    case type_Decimal:
-        return from_decimal128(ctx, mixed.get<Decimal128>());
-    case type_ObjectId:
-        return from_object_id(ctx, mixed.get<ObjectId>());
-    case type_Timestamp:
-        return from_timestamp(ctx, mixed.get<Timestamp>());
-    case type_String:
-        return from_string(ctx, mixed.get<StringData>().data());
-    case type_Binary:
-        return from_binary(ctx, mixed.get<BinaryData>());
-    case type_UUID:
-        return from_uuid(ctx, mixed.get<UUID>());
-    case type_Link:
-        return from_objkey(ctx, mixed.get<ObjKey>());
-    case type_TypedLink:
-        return from_objlink(ctx, mixed.get<ObjLink>());
-    case type_LinkList:
-    case type_Mixed:
-        break;
-    }
-    throw std::invalid_argument("Value not convertible.");
-}
-
-template<typename T>
-inline typename T::Value Value<T>::from_uuid(typename T::Context ctx, const UUID& value) {
-    throw std::runtime_error("'UUID' type support is not implemented yet");
-}
-
-=======
->>>>>>> edb012ff
 template<typename T>
 inline typename T::Value Value<T>::from_objkey(typename T::Context ctx, const ObjKey& value) {
     throw std::runtime_error("'Mixed' type support is not implemented yet");

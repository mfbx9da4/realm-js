--- conflicted
+++ resolved
@@ -8,12 +8,7 @@
 
 TARGET=$1
 CONFIGURATION=${2:-Release}
-<<<<<<< HEAD
-NODE_VERSION=${3:-v8.15.0}
-USE_REALM_SYNC=${4:-1}
-=======
 NODE_VERSION=${3:-v10.19.0}
->>>>>>> 1a4c7c43
 
 if echo "$CONFIGURATION" | grep -i "^Debug$" > /dev/null ; then
   CONFIGURATION="Debug"

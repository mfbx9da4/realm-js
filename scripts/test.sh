#!/bin/bash

set -o pipefail
set -e

export TEST_SCRIPT=1
export NPM_CONFIG_PROGRESS=false

TARGET=$1
CONFIGURATION=${2:-Release}

if echo $CONFIGURATION | grep -i "^Debug$" > /dev/null ; then
  CONFIGURATION="Debug"
fi

IOS_SIM_DEVICE=${IOS_SIM_DEVICE:-} # use preferentially, otherwise will be set and re-exported
ios_sim_default_device_type=${IOS_SIM_DEVICE_TYPE:-iPhone 5s}
ios_sim_default_ios_version=${IOS_SIM_OS:-iOS 10.1}

ACCEPTED_LICENSES='MIT, ISC, BSD, Apache-2.0, BSD-2-Clause, BSD-3-Clause, WTFPL, Unlicense, (MIT AND CC-BY-3.0)'

PATH="/opt/android-sdk-linux/platform-tools:$PATH"
SRCROOT=$(cd "$(dirname "$0")/.." && pwd)
XCPRETTY=$(which xcpretty || true)
CI_RUN=false
if [ -n "${JENKINS_HOME}" ]; then
  CI_RUN=true
fi

# Start current working directory at the root of the project.
cd "$SRCROOT"

# Add node_modules to PATH just in case we weren't called from `npm test`
PATH="$PWD/node_modules/.bin:$PATH"

if [[ $TARGET = *-android ]]; then
  # Inform the prepublish script to build Android modules.
  export REALM_BUILD_ANDROID=1
fi

SERVER_PID=0
PACKAGER_OUT="$SRCROOT/packager_out.txt"
LOGCAT_OUT="$SRCROOT/logcat_out.txt"


download_server() {
  ./scripts/download-object-server.sh
}

start_server() {
<<<<<<< HEAD
  ./object-server-for-testing/start-object-server.command &
=======
  #disabled ROS logging
  sh ./object-server-for-testing/start-object-server.command &> /dev/null &

  #enabled ROS logging
  #sh ./object-server-for-testing/start-object-server.command &
>>>>>>> b3ff7ada
  SERVER_PID=$!
}

stop_server() {
  if [[ ${SERVER_PID} -gt 0 ]] ; then
    kill -9 ${SERVER_PID}
  fi
}

startedSimulator=false
log_temp=
test_temp_dir=
cleanup() {
  # Kill started object server
  stop_server || true

  # Quit Simulator.app to give it a chance to go down gracefully
  if $startedSimulator; then
    osascript -e 'tell app "Simulator" to quit without saving' || true
    sleep 0.25 # otherwise the pkill following will get it too early
  fi

  # Kill all child processes.
  pkill -9 -P $$ || true

  # Kill react native packager
  pkill -x node || true
  rm -f "$PACKAGER_OUT" "$LOGCAT_OUT"

  # Cleanup temp files
  if [ -n "$log_temp" ] && [ -e "$log_temp" ]; then
    rm "$log_temp" || true
  fi
  if [ -n "$test_temp_dir" ] && [ -e "$test_temp_dir" ]; then
    rm -rf "$test_temp_dir" || true
  fi
}

open_chrome() {
  local dir
  for dir in "$HOME/Applications" "/Applications"; do
    if [ -d "$dir/Google Chrome.app" ]; then
      open "$dir/Google Chrome.app"
      break
    fi
  done
}

start_packager() {
  watchman watch-del-all || true
  ./node_modules/react-native/packager/packager.sh | tee "$PACKAGER_OUT" &

  while :; do
    if grep -Fxq "React packager ready." "$PACKAGER_OUT"; then
      break
    else
      echo "Waiting for packager."
      sleep 2
    fi
  done
}

xctest() {
  setup_ios_simulator

  # - Wait until the simulator is fully booted by waiting for it to launch SpringBoard
  printf "Waiting for springboard to ensure device is ready..."
  xcrun simctl launch "$IOS_SIM_DEVICE" com.apple.springboard 1>/dev/null 2>/dev/null || true
  echo "  done"

  # - Run the build and test
  if [ -n "$XCPRETTY" ]; then
    log_temp=$(mktemp build.log.XXXXXX)
    if [ -e "$log_temp" ]; then
      rm "$log_temp"
    fi
    xcrun xcodebuild -scheme "$1" -configuration "$CONFIGURATION" -sdk iphonesimulator -destination name="iPhone 5s" build test 2>&1 | tee "$log_temp" | "$XCPRETTY" -c --no-utf --report junit --output build/reports/junit.xml || {
	    EXITCODE=$?
        printf "*** Xcode Failure (exit code %s). The full xcode log follows: ***\n\n" "$EXITCODE"
        cat "$log_temp"
        printf "\n\n*** End Xcode Failure ***\n"
        exit $EXITCODE
    }
    rm "$log_temp"
  else
    xcrun xcodebuild -scheme "$1" -configuration "$CONFIGURATION" -sdk iphonesimulator -destination id="$IOS_SIM_DEVICE" build test || {
	    EXITCODE=$?
        echo "*** Failure (exit code $EXITCODE). ***"
        exit $EXITCODE
	  }
  fi
}

setup_ios_simulator() {
  # - Ensure one version of xcode is chosen by all tools
  if [[ -z "$DEVELOPER_DIR" ]]; then
    DEV_DIR="$(xcode-select -p)"
    export DEVELOPER_DIR=$DEV_DIR
  fi

  # -- Ensure that the simulator is ready

  if [ $CI_RUN == true ]; then
	# - Kill the Simulator to ensure we are running the correct one, only when running in CI
	echo "Resetting simulator using toolchain from: $DEVELOPER_DIR"

	# Quit Simulator.app to give it a chance to go down gracefully
	local deadline=$((SECONDS+5))
	while pgrep -qx Simulator && [ $SECONDS -lt $deadline ]; do
	  osascript -e 'tell app "Simulator" to quit without saving' || true
	  sleep 0.25 # otherwise the pkill following will get it too early
	done

	# stop CoreSimulatorService
	launchctl remove com.apple.CoreSimulator.CoreSimulatorService 2>/dev/null || true
	sleep 0.25 # launchtl can take a small moment to kill services

	# kill them with fire
	while pgrep -qx Simulator com.apple.CoreSimulator.CoreSimulatorService; do
	  pkill -9 -x Simulator com.apple.CoreSimulator.CoreSimulatorService || true
	  sleep 0.05
	done

	# - Prod `simctl` a few times as sometimes it fails the first couple of times after switching XCode vesions
	local deadline=$((SECONDS+5))
	while [ -z "$(xcrun simctl list devices 2>/dev/null)" ] && [ $SECONDS -lt $deadline ]; do
	  : # nothing to see here, will stop cycling on the first successful run
	done

    # - Choose a device, if it has not already been chosen
    local deadline=$((SECONDS+5))
    while [ -z "$IOS_SIM_DEVICE" ] && [ $SECONDS -lt $deadline ]; do
      IOS_DEVICE=$(ruby -rjson -e "puts JSON.parse(%x{xcrun simctl list devices --json})['devices'].each{|os,group| group.each{|dev| dev['os'] = os}}.flat_map{|x| x[1]}.select{|x| x['availability'] == '(available)'}.each{|x| x['score'] = (x['name'] == '$ios_sim_default_device_type' ? 1 : 0) + (x['os'] == '$ios_sim_default_ios_version' ? 1 : 0)}.sort_by!{|x| [x['score'], x['name']]}.reverse![0]['udid']")
      export IOS_SIM_DEVICE=$IOS_DEVICE
    done
    if [ -z "$IOS_SIM_DEVICE" ]; then
      echo "*** Failed to determine the iOS Simulator device to use ***"
      exit 1
    fi

    # - Reset the device we will be using if running in CI
    xcrun simctl shutdown "$IOS_SIM_DEVICE" 1>/dev/null 2>/dev/null || true # sometimes simctl gets confused
    xcrun simctl erase "$IOS_SIM_DEVICE"

    # - Start the target in Simulator.app
    # Note: as of Xcode 7.3.1 `simctl` can not completely boot a simulator, specifically it can not bring up backboard, so GUI apps can not run.
    #       This is fixed in version 8 of Xcode, but we still need the compatibility

    "$DEVELOPER_DIR/Applications/Simulator.app/Contents/MacOS/Simulator" -CurrentDeviceUDID "$IOS_SIM_DEVICE" & # will get killed with all other children at exit
    startedSimulator=true

  else
  	# - ensure that the simulator is running on a developer's workstation
    open "$DEVELOPER_DIR/Applications/Simulator.app"

    # - Select the first device booted in the simulator, since it will boot something for us
    local deadline=$((SECONDS+10))
    while [ -z "$IOS_SIM_DEVICE" ] && [ $SECONDS -lt $deadline ]; do
      IOS_DEVICE=$(ruby -rjson -e "puts JSON.parse(%x{xcrun simctl list devices --json})['devices'].each{|os,group| group.each{|dev| dev['os'] = os}}.flat_map{|x| x[1]}.select{|x| x['state'] == 'Booted'}[0]['udid']")
      export IOS_SIM_DEVICE=$IOS_DEVICE
    done
    if [ -z "$IOS_SIM_DEVICE" ]; then
      echo "*** Failed to determine the iOS Simulator device in use ***"
      exit 1
    fi
  fi

  # Wait until the boot completes
  printf "  waiting for simulator (%s) to boot..." "$IOS_SIM_DEVICE"
  until ruby -rjson -e "exit JSON.parse(%x{xcrun simctl list devices --json})['devices'].flat_map { |d| d[1] }.any? { |d| d['availability'] == '(available)' && d['state'] == 'Booted' }"; do
    sleep 0.25
  done
  echo " done"
  echo "It will take some time before the simulator is fully ready, continuing on to other work"
}

# Cleanup now and also cleanup when this script exits.
cleanup
trap cleanup EXIT

# Use a consistent version of Node if possible.
if [ -f "$NVM_DIR/nvm.sh" ]; then
  . "$NVM_DIR/nvm.sh"
elif [ -x "$(command -v brew)" ] && [ -f "$(brew --prefix nvm)/nvm.sh" ]; then
  # we must be on mac and nvm was installed with brew
  # TODO: change the mac slaves to use manual nvm installation
  . "$(brew --prefix nvm)/nvm.sh"
fi
[[ "$(command -v nvm)" ]] && nvm use 6.5.0 || true

# Remove cached packages
rm -rf ~/.yarn-cache/npm-realm-*

case "$TARGET" in
"check-environment")
  npm run check-environment
  ;;
"eslint")
  [[ $CONFIGURATION == 'Debug' ]] && exit 0
  npm run eslint
  ;;
"eslint-ci")
  [[ $CONFIGURATION == 'Debug' ]] && exit 0
  npm install
  ./node_modules/.bin/eslint -f checkstyle . > eslint.xml || true
  ;;
"license-check")
  [[ $CONFIGURATION == 'Debug' ]] && exit 0
  npm run license-check
  ;;
"jsdoc")
  [[ $CONFIGURATION == 'Debug' ]] && exit 0
  npm run jsdoc
  ;;
"react-tests")
  npm run check-environment
  download_server
  start_server
  pushd tests/react-test-app
  npm install
  open_chrome
  start_packager

  pushd ios
  xctest ReactTestApp
  stop_server
  ;;
"react-example")
  npm run check-environment
  pushd examples/ReactExample

  npm install
  open_chrome
  start_packager

  pushd ios
  xctest ReactExample
  ;;
"react-tests-android")
  npm run check-environment
  if [ "$(uname)" = 'Darwin' ]; then
    download_server
    start_server
  fi

  [[ $CONFIGURATION == 'Debug' ]] && exit 0
  XCPRETTY=''

  pushd tests/react-test-app

  npm install

  echo "Resetting logcat"
  # Despite the docs claiming -c to work, it doesn't, so `-T 1` alleviates that.
  adb logcat -c
  adb logcat -T 1 | tee "$LOGCAT_OUT" &

  ./run-android.sh

  echo "Start listening for Test completion"

  while :; do
    if grep -q "__REALM_REACT_ANDROID_TESTS_COMPLETED__" "$LOGCAT_OUT"; then
      break
    else
      echo "Waiting for tests."
      sleep 2
    fi
  done

  rm -f tests.xml
  adb pull /sdcard/tests.xml .

  # Stop running child processes before printing results.
  cleanup
  echo "********* TESTS COMPLETED *********";
  echo "********* File location: $(pwd)/tests.xml *********";
  cat tests.xml

  ;;
"node")
  npm run check-environment
  if [ "$(uname)" = 'Darwin' ]; then
    download_server
    start_server
    npm_tests_cmd="npm run test"
    npm install --build-from-source=realm --realm_enable_sync
  else
    npm_tests_cmd="npm run test"
    npm install --build-from-source=realm
  fi

  # Change to a temp directory.
  cd "$(mktemp -q -d -t realm.node.XXXXXX)"
  test_temp_dir=$PWD # set it to be cleaned at exit

  pushd "$SRCROOT/tests"
  npm install
  eval "$npm_tests_cmd"
  popd
  stop_server
  ;;
"electron")
  if [ "$(uname)" = 'Darwin' ]; then
    download_server
    start_server
  fi

  # Change to a temp directory - because this is what is done for node - but we pushd right after?
  cd "$(mktemp -q -d -t realm.electron.XXXXXX)"
  test_temp_dir=$PWD # set it to be cleaned at exit
  pushd "$SRCROOT/tests/electron"

  if [ "$(uname)" = 'Darwin' ]; then
    npm install --build-from-source --realm_enable_sync
  else
    npm install --build-from-source
  fi

  # npm test -- --filter=ListTests
  # npm test -- --filter=LinkingObjectsTests
  # npm test -- --filter=ObjectTests
  # npm test -- --filter=RealmTests
  # npm test -- --filter=ResultsTests
  # npm test -- --filter=QueryTests
  # npm test -- --filter=MigrationTests
  # npm test -- --filter=EncryptionTests
  # npm test -- --filter=UserTests
  # npm test -- --filter=SessionTests
  # npm test -- --filter=GarbageCollectionTests
  # npm test -- --filter=AsyncTests

  npm test -- --process=main
  npm test -- --process=render

  popd

  if [ "$(uname)" = 'Darwin' ]; then
    stop_server
  fi
  ;;
"test-runners")
  npm run check-environment
  # Create a fake realm module that points to the source root so that test-runner tests can require('realm')
  npm install --build-from-source=realm
  npm run test-runners
  ;;
"all")
  # Run all tests that must pass before publishing.
  for test in eslint license-check react-example react-tests-android react-tests; do
    for configuration in Debug Release; do
      echo "RUNNING TEST: $test ($configuration)"
      echo '----------------------------------------'
      npm test "$test" "$configuration" || die "Test Failed: $test ($configuration)"
      echo
    done
  done
  ;;
"object-store")
  pushd src/object-store
  cmake -DCMAKE_BUILD_TYPE="$CONFIGURATION" .
  make run-tests
  ;;
"download-object-server")
  # shellcheck disable=SC1091
  . dependencies.list

  object_server_bundle="realm-object-server-bundled_node_darwin-$REALM_OBJECT_SERVER_VERSION.tar.gz"
  curl -f -L "https://static.realm.io/downloads/object-server/$object_server_bundle" -o "$object_server_bundle"
  rm -rf tests/sync-bundle
  mkdir -p tests/sync-bundle
  tar -C tests/sync-bundle -xf "$object_server_bundle"
  rm "$object_server_bundle"

  echo -e "enterprise:\n  skip_setup: true\n" >> "tests/sync-bundle/object-server/configuration.yml"
  touch "tests/sync-bundle/object-server/do_not_open_browser"
  ;;
"object-server-integration")
  echo -e "yes\n" | ./tests/sync-bundle/reset-server-realms.command

  pushd "$SRCROOT/tests"
  npm install
  npm run test-sync-integration
  popd
  ;;
*)
  echo "Invalid target '${TARGET}'"
  exit 1
esac<|MERGE_RESOLUTION|>--- conflicted
+++ resolved
@@ -48,15 +48,11 @@
 }
 
 start_server() {
-<<<<<<< HEAD
-  ./object-server-for-testing/start-object-server.command &
-=======
   #disabled ROS logging
   sh ./object-server-for-testing/start-object-server.command &> /dev/null &
 
   #enabled ROS logging
   #sh ./object-server-for-testing/start-object-server.command &
->>>>>>> b3ff7ada
   SERVER_PID=$!
 }
 

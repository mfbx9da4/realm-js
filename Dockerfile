FROM centos:7

RUN yum install -y centos-release-scl \
 && yum-config-manager --enable rhel-server-rhscl-7-rpms \
 && yum install -y yum install devtoolset-9 python27 rh-git218

ENV NPM_CONFIG_UNSAFE_PERM true
ENV NVM_DIR /tmp/.nvm

RUN yum -y install \
    chrpath \
    jq \
    libconfig-devel \
    openssh-clients \
    xorg-x11-server-Xvfb \
    libXScrnSaver \
    gtk3 \
    alsa-lib \
 && yum clean all \
 \
  # TODO: install openssl in /usr/local
<<<<<<< HEAD
 && curl -SL https://www.openssl.org/source/openssl-1.1.1b.tar.gz | tar -zxC / \
 && cd /openssl-1.1.1b \
 && ./config --prefix=/usr \
 && make && make install \
 && rm -rf /openssl-1.1.1b \
=======
 && curl -SL https://www.openssl.org/source/openssl-1.0.2k.tar.gz | tar -zxC / \
 && cd /openssl-1.0.2k \
 && ./Configure -DPIC -fPIC -fvisibility=hidden no-zlib-dynamic no-dso linux-x86_64 --prefix=/usr \
 && make && make install_sw \
 && rm -rf /openssl-1.0.2k \
>>>>>>> ffec2979
 && cd /tmp \
 \
 && mkdir -p $NVM_DIR \
 && curl -s https://raw.githubusercontent.com/creationix/nvm/v0.34.0/install.sh | bash \
 && . $NVM_DIR/nvm.sh \
 && nvm install 10 \
 && nvm install 12 \
 && nvm install 13 \
 && chmod a+rwX -R $NVM_DIR

ENV PATH /opt/rh/rh-git218/root/usr/bin:/opt/rh/python27/root/usr/bin:/opt/rh/devtoolset-9/root/usr/bin:$PATH
ENV LD_LIBRARY_PATH /opt/rh/httpd24/root/usr/lib64:/opt/rh/python27/root/usr/lib64:/opt/rh/devtoolset-9/root/usr/lib64:/opt/rh/devtoolset-9/root/usr/lib:/opt/rh/devtoolset-9/root/usr/lib64/dyninst:/opt/rh/devtoolset-9/root/usr/lib/dyninst:/opt/rh/devtoolset-9/root/usr/lib64:/opt/rh/devtoolset-9/root/usr/lib
<|MERGE_RESOLUTION|>--- conflicted
+++ resolved
@@ -19,27 +19,19 @@
  && yum clean all \
  \
   # TODO: install openssl in /usr/local
-<<<<<<< HEAD
  && curl -SL https://www.openssl.org/source/openssl-1.1.1b.tar.gz | tar -zxC / \
  && cd /openssl-1.1.1b \
  && ./config --prefix=/usr \
  && make && make install \
  && rm -rf /openssl-1.1.1b \
-=======
- && curl -SL https://www.openssl.org/source/openssl-1.0.2k.tar.gz | tar -zxC / \
- && cd /openssl-1.0.2k \
- && ./Configure -DPIC -fPIC -fvisibility=hidden no-zlib-dynamic no-dso linux-x86_64 --prefix=/usr \
- && make && make install_sw \
- && rm -rf /openssl-1.0.2k \
->>>>>>> ffec2979
  && cd /tmp \
  \
  && mkdir -p $NVM_DIR \
  && curl -s https://raw.githubusercontent.com/creationix/nvm/v0.34.0/install.sh | bash \
  && . $NVM_DIR/nvm.sh \
- && nvm install 10 \
- && nvm install 12 \
- && nvm install 13 \
+ && nvm install 10.19.0 \
+ && nvm install 12.16.1 \
+ && nvm install 13.0.0 \
  && chmod a+rwX -R $NVM_DIR
 
 ENV PATH /opt/rh/rh-git218/root/usr/bin:/opt/rh/python27/root/usr/bin:/opt/rh/devtoolset-9/root/usr/bin:$PATH

--- conflicted
+++ resolved
@@ -45,25 +45,9 @@
  * Arguments object for `cachedObject`.
  */
 type CachedObjectArgs<T> = {
-<<<<<<< HEAD
   realm: Realm;
   type: string;
   primaryKey: PrimaryKey;
-=======
-  /**
-   * The {@link Realm.Object} to proxy
-   */
-  object: T | null;
-  /**
-   * The {@link Realm} instance
-   */
-  realm: Realm;
-  /**
-   * Callback function called whenver the object changes. Used to force a component
-   * using the {@link useObject} hook to re-render.
-   */
-  updateCallback: () => void;
->>>>>>> 6140d46a
 };
 
 /**
@@ -79,15 +63,9 @@
  * @returns Proxy object wrapping the {@link Realm.Object}
  */
 export function createCachedObject<T extends Realm.Object>({
-<<<<<<< HEAD
   realm,
   type,
   primaryKey,
-=======
-  object,
-  realm,
-  updateCallback,
->>>>>>> 6140d46a
 }: CachedObjectArgs<T>): { object: T | null; tearDown: () => void } {
   // If the object doesn't exist, just return it with an noop tearDown
   const object = realm.objectForPrimaryKey(type, primaryKey);
@@ -150,17 +128,14 @@
           // only the modified children of the list component actually re-render.
           return new Proxy(listCaches.get(key), {});
         }
-<<<<<<< HEAD
         const cachedCollection = createCachedCollection({
+          realm,
           collection: value,
           updateCallback: () => {
             cachedObjectResult = new Proxy(object, cachedObjectHandler);
             notifyListeners();
           },
         });
-=======
-        const { collection, tearDown } = createCachedCollection({ collection: value, realm, updateCallback });
->>>>>>> 6140d46a
         // Add to a list of teardowns which will be invoked when the cachedObject's teardown is called
         listTearDowns.push(cachedCollection.tearDown);
         // Store the proxied list into a map to persist the cachedCollection
@@ -191,32 +166,25 @@
     }
   };
 
-<<<<<<< HEAD
   let tearDown = () => {};
-=======
-  // We cannot add a listener to an invalid object
-  if (object.isValid()) {
-    // If we are in a transaction, then push adding the listener to the event loop.  This will allow the write transaction to finish.
-    // see https://github.com/realm/realm-js/issues/4375
+
+  function setup() {
+    // We cannot add a listener to an invalid object
+    if (!object?.isValid()) return;
+
     if (realm.isInTransaction) {
-      setImmediate(() => {
-        object.addListener(listenerCallback);
-      });
+      // If we are in a transaction, then push adding the listener to the event loop.  This will allow the write transaction to finish.
+      // see https://github.com/realm/realm-js/issues/4375
+      setImmediate(() => object.addListener(listenerCallback));
     } else {
       object.addListener(listenerCallback);
     }
-  }
->>>>>>> 6140d46a
-
-  function setup() {
-    object.addListener(listenerCallback);
-    isAlive = true;
     objectCache.set(objectCacheKey, cachedObjectResult);
-
     tearDown = () => {
       object.removeListener(listenerCallback);
       listTearDowns.forEach((listTearDown) => listTearDown());
     };
+    isAlive = true;
   }
 
   setup();
